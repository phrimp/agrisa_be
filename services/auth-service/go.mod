module auth-service

go 1.25.1

require (
	agrisa_utils v0.0.0
<<<<<<< HEAD
	github.com/gin-gonic/gin v1.11.0
=======
	github.com/gin-contrib/cors v1.7.6
	github.com/gin-gonic/gin v1.10.1
>>>>>>> f40f33bf
	github.com/golang-jwt/jwt/v5 v5.3.0
	github.com/google/uuid v1.6.0
	github.com/jmoiron/sqlx v1.4.0
	github.com/lib/pq v1.10.9
	github.com/redis/go-redis/v9 v9.14.0
	golang.org/x/crypto v0.42.0
)

replace agrisa_utils => ../../shared/modules/utils

require (
	github.com/bytedance/gopkg v0.1.3 // indirect
	github.com/cespare/xxhash/v2 v2.3.0 // indirect
	github.com/dgryski/go-rendezvous v0.0.0-20200823014737-9f7001d12a5f // indirect
	github.com/dustin/go-humanize v1.0.1 // indirect
	github.com/go-ini/ini v1.67.0 // indirect
	github.com/goccy/go-yaml v1.18.0 // indirect
	github.com/klauspost/compress v1.18.0 // indirect
<<<<<<< HEAD
	github.com/knz/go-libedit v1.10.1 // indirect
	github.com/minio/crc64nvme v1.1.1 // indirect
=======
	github.com/kr/text v0.2.0 // indirect
	github.com/minio/crc64nvme v1.0.2 // indirect
>>>>>>> f40f33bf
	github.com/minio/md5-simd v1.1.2 // indirect
	github.com/philhofer/fwd v1.2.0 // indirect
	github.com/quic-go/qpack v0.5.1 // indirect
	github.com/quic-go/quic-go v0.54.0 // indirect
	github.com/rs/xid v1.6.0 // indirect
	github.com/tinylib/msgp v1.4.0 // indirect
	go.uber.org/mock v0.5.0 // indirect
	golang.org/x/mod v0.27.0 // indirect
	golang.org/x/sync v0.17.0 // indirect
	golang.org/x/tools v0.36.0 // indirect
)

require (
<<<<<<< HEAD
	github.com/bytedance/sonic v1.14.1 // indirect
	github.com/bytedance/sonic/loader v0.3.0 // indirect
	github.com/cloudwego/base64x v0.1.6 // indirect
	github.com/cloudwego/iasm v0.2.0 // indirect
	github.com/gabriel-vasile/mimetype v1.4.10 // indirect
	github.com/gin-contrib/sse v1.1.0 // indirect
	github.com/go-playground/locales v0.14.1 // indirect
	github.com/go-playground/universal-translator v0.18.1 // indirect
	github.com/go-playground/validator/v10 v10.27.0 // indirect
=======
	github.com/bytedance/sonic v1.13.3 // indirect
	github.com/bytedance/sonic/loader v0.2.4 // indirect
	github.com/cloudwego/base64x v0.1.5 // indirect
	github.com/gabriel-vasile/mimetype v1.4.9 // indirect
	github.com/gin-contrib/sse v1.1.0 // indirect
	github.com/go-playground/locales v0.14.1 // indirect
	github.com/go-playground/universal-translator v0.18.1 // indirect
	github.com/go-playground/validator/v10 v10.26.0 // indirect
>>>>>>> f40f33bf
	github.com/goccy/go-json v0.10.5 // indirect
	github.com/json-iterator/go v1.1.12 // indirect
	github.com/klauspost/cpuid/v2 v2.3.0 // indirect
	github.com/leodido/go-urn v1.4.0 // indirect
	github.com/mattn/go-isatty v0.0.20 // indirect
	github.com/minio/minio-go/v7 v7.0.95
	github.com/modern-go/concurrent v0.0.0-20180306012644-bacd9c7ef1dd // indirect
	github.com/modern-go/reflect2 v1.0.2 // indirect
	github.com/pelletier/go-toml/v2 v2.2.4 // indirect
	github.com/twitchyliquid64/golang-asm v0.15.1 // indirect
	github.com/ugorji/go/codec v1.3.0 // indirect
<<<<<<< HEAD
	golang.org/x/arch v0.21.0 // indirect
	golang.org/x/net v0.44.0 // indirect
	golang.org/x/sys v0.36.0 // indirect
	golang.org/x/text v0.29.0 // indirect
	google.golang.org/protobuf v1.36.9 // indirect
=======
	golang.org/x/arch v0.18.0 // indirect
	golang.org/x/net v0.41.0 // indirect
	golang.org/x/sys v0.34.0 // indirect
	golang.org/x/text v0.27.0 // indirect
	google.golang.org/protobuf v1.36.6 // indirect
>>>>>>> f40f33bf
	gopkg.in/yaml.v3 v3.0.1 // indirect
)<|MERGE_RESOLUTION|>--- conflicted
+++ resolved
@@ -4,12 +4,8 @@
 
 require (
 	agrisa_utils v0.0.0
-<<<<<<< HEAD
-	github.com/gin-gonic/gin v1.11.0
-=======
 	github.com/gin-contrib/cors v1.7.6
 	github.com/gin-gonic/gin v1.10.1
->>>>>>> f40f33bf
 	github.com/golang-jwt/jwt/v5 v5.3.0
 	github.com/google/uuid v1.6.0
 	github.com/jmoiron/sqlx v1.4.0
@@ -21,44 +17,20 @@
 replace agrisa_utils => ../../shared/modules/utils
 
 require (
-	github.com/bytedance/gopkg v0.1.3 // indirect
 	github.com/cespare/xxhash/v2 v2.3.0 // indirect
 	github.com/dgryski/go-rendezvous v0.0.0-20200823014737-9f7001d12a5f // indirect
 	github.com/dustin/go-humanize v1.0.1 // indirect
 	github.com/go-ini/ini v1.67.0 // indirect
-	github.com/goccy/go-yaml v1.18.0 // indirect
 	github.com/klauspost/compress v1.18.0 // indirect
-<<<<<<< HEAD
-	github.com/knz/go-libedit v1.10.1 // indirect
-	github.com/minio/crc64nvme v1.1.1 // indirect
-=======
 	github.com/kr/text v0.2.0 // indirect
 	github.com/minio/crc64nvme v1.0.2 // indirect
->>>>>>> f40f33bf
 	github.com/minio/md5-simd v1.1.2 // indirect
 	github.com/philhofer/fwd v1.2.0 // indirect
-	github.com/quic-go/qpack v0.5.1 // indirect
-	github.com/quic-go/quic-go v0.54.0 // indirect
 	github.com/rs/xid v1.6.0 // indirect
 	github.com/tinylib/msgp v1.4.0 // indirect
-	go.uber.org/mock v0.5.0 // indirect
-	golang.org/x/mod v0.27.0 // indirect
-	golang.org/x/sync v0.17.0 // indirect
-	golang.org/x/tools v0.36.0 // indirect
 )
 
 require (
-<<<<<<< HEAD
-	github.com/bytedance/sonic v1.14.1 // indirect
-	github.com/bytedance/sonic/loader v0.3.0 // indirect
-	github.com/cloudwego/base64x v0.1.6 // indirect
-	github.com/cloudwego/iasm v0.2.0 // indirect
-	github.com/gabriel-vasile/mimetype v1.4.10 // indirect
-	github.com/gin-contrib/sse v1.1.0 // indirect
-	github.com/go-playground/locales v0.14.1 // indirect
-	github.com/go-playground/universal-translator v0.18.1 // indirect
-	github.com/go-playground/validator/v10 v10.27.0 // indirect
-=======
 	github.com/bytedance/sonic v1.13.3 // indirect
 	github.com/bytedance/sonic/loader v0.2.4 // indirect
 	github.com/cloudwego/base64x v0.1.5 // indirect
@@ -67,7 +39,6 @@
 	github.com/go-playground/locales v0.14.1 // indirect
 	github.com/go-playground/universal-translator v0.18.1 // indirect
 	github.com/go-playground/validator/v10 v10.26.0 // indirect
->>>>>>> f40f33bf
 	github.com/goccy/go-json v0.10.5 // indirect
 	github.com/json-iterator/go v1.1.12 // indirect
 	github.com/klauspost/cpuid/v2 v2.3.0 // indirect
@@ -79,18 +50,10 @@
 	github.com/pelletier/go-toml/v2 v2.2.4 // indirect
 	github.com/twitchyliquid64/golang-asm v0.15.1 // indirect
 	github.com/ugorji/go/codec v1.3.0 // indirect
-<<<<<<< HEAD
-	golang.org/x/arch v0.21.0 // indirect
-	golang.org/x/net v0.44.0 // indirect
+	golang.org/x/arch v0.18.0 // indirect
+	golang.org/x/net v0.43.0 // indirect
 	golang.org/x/sys v0.36.0 // indirect
 	golang.org/x/text v0.29.0 // indirect
-	google.golang.org/protobuf v1.36.9 // indirect
-=======
-	golang.org/x/arch v0.18.0 // indirect
-	golang.org/x/net v0.41.0 // indirect
-	golang.org/x/sys v0.34.0 // indirect
-	golang.org/x/text v0.27.0 // indirect
 	google.golang.org/protobuf v1.36.6 // indirect
->>>>>>> f40f33bf
 	gopkg.in/yaml.v3 v3.0.1 // indirect
 )