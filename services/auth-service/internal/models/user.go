package models

import (
	"time"
)

type User struct {
	ID            string     `json:"id" db:"id"`
	PhoneNumber   *string    `json:"phone_number" db:"phone_number"`
	Email         *string    `json:"email" db:"email"`
	PasswordHash  string     `json:"-" db:"password_hash"`
	NationalID    *string    `json:"-" db:"national_id"`
	Status        UserStatus `json:"status" db:"status"`
	EmailVerified bool       `json:"email_verified" db:"email_verified"`
	PhoneVerified bool       `json:"phone_verified" db:"phone_verified"`
	KYCVerified   bool       `json:"kyc_verified" db:"kyc_verified"`
	CreatedAt     time.Time  `json:"created_at" db:"created_at"`
	UpdatedAt     time.Time  `json:"updated_at" db:"updated_at"`
	LastLogin     *time.Time `json:"last_login" db:"last_login"`
	LoginAttempts int        `json:"login_attempts" db:"login_attempts"`
	LockedUntil   *time.Time `json:"locked_until" db:"locked_until"`
}

<<<<<<< HEAD
type UserStatus string

const (
	UserStatusActive              UserStatus = "active"
	UserStatusSuspended           UserStatus = "suspended"
	UserStatusPendingVerification UserStatus = "pending_verification"
	UserStatusDeactivated         UserStatus = "deactivated"
)
=======
type UserEkycProgress struct {
	UserID         string     `json:"user_id" db:"user_id"`
	CicNo          string     `json:"cic_no" db:"cic_no"`
	IsOcrDone      bool       `json:"is_ocr_done" db:"is_ocr_done"`
	OcrDoneAt      *time.Time `json:"ocr_done_at" db:"ocr_done_at"`
	IsFaceVerified bool       `json:"is_face_verified" db:"is_face_verified"`
	FaceVerifiedAt *time.Time `json:"face_verified_at" db:"face_verified_at"`
}

type UserCard struct {
	NationalID        string `json:"national_id" db:"national_id"`
	Name              string `json:"name" db:"name"`
	Dob               string `json:"dob" db:"dob"`
	Sex               string `json:"sex" db:"sex"`
	Nationality       string `json:"nationality" db:"nationality"`
	Home              string `json:"home" db:"home"`
	Address           string `json:"address" db:"address"`
	Doe               string `json:"doe" db:"doe"`
	NumberOfNameLines string `json:"number_of_name_lines" db:"number_of_name_lines"`
	Features          string `json:"features" db:"features"`
	IssueDate         string `json:"issue_date" db:"issue_date"`
	Mrz               string `json:"mrz" db:"mrz"`
	IssueLoc          string `json:"issue_loc" db:"issue_loc"`
	ImageFront        string `json:"image_front" db:"image_front"`
	ImageBack         string `json:"image_back" db:"image_back"`
	UserID            string `json:"user_id" db:"user_id"`
}
>>>>>>> 256759da
<|MERGE_RESOLUTION|>--- conflicted
+++ resolved
@@ -21,7 +21,6 @@
 	LockedUntil   *time.Time `json:"locked_until" db:"locked_until"`
 }
 
-<<<<<<< HEAD
 type UserStatus string
 
 const (
@@ -30,7 +29,7 @@
 	UserStatusPendingVerification UserStatus = "pending_verification"
 	UserStatusDeactivated         UserStatus = "deactivated"
 )
-=======
+
 type UserEkycProgress struct {
 	UserID         string     `json:"user_id" db:"user_id"`
 	CicNo          string     `json:"cic_no" db:"cic_no"`
@@ -57,5 +56,4 @@
 	ImageFront        string `json:"image_front" db:"image_front"`
 	ImageBack         string `json:"image_back" db:"image_back"`
 	UserID            string `json:"user_id" db:"user_id"`
-}
->>>>>>> 256759da
+}