package repository

import (
	utils "agrisa_utils"
	"context"
	"fmt"
	"log/slog"
	"policy-service/internal/models"
	"time"

	"github.com/google/uuid"
	"github.com/jmoiron/sqlx"
)

type RegisteredPolicyRepository struct {
	db *sqlx.DB
}

func NewRegisteredPolicyRepository(db *sqlx.DB) *RegisteredPolicyRepository {
	return &RegisteredPolicyRepository{db: db}
}

func (r *RegisteredPolicyRepository) Create(policy *models.RegisteredPolicy) error {
	if policy.ID == uuid.Nil {
		policy.ID = uuid.New()
	}
	policy.CreatedAt = time.Now()
	policy.UpdatedAt = time.Now()

	query := `
		INSERT INTO registered_policy (
			id, policy_number, base_policy_id, insurance_provider_id, farm_id, farmer_id,
			coverage_amount, coverage_start_date, coverage_end_date, planting_date,
			area_multiplier, total_farmer_premium, premium_paid_by_farmer, premium_paid_at,
			data_complexity_score, monthly_data_cost, total_data_cost,
			status, underwriting_status, signed_policy_document_url,
			created_at, updated_at, registered_by
		) VALUES (
			:id, :policy_number, :base_policy_id, :insurance_provider_id, :farm_id, :farmer_id,
			:coverage_amount, :coverage_start_date, :coverage_end_date, :planting_date,
			:area_multiplier, :total_farmer_premium, :premium_paid_by_farmer, :premium_paid_at,
			:data_complexity_score, :monthly_data_cost, :total_data_cost,
			:status, :underwriting_status, :signed_policy_document_url,
			:created_at, :updated_at, :registered_by
		)`

	_, err := r.db.NamedExec(query, policy)
	if err != nil {
		return fmt.Errorf("failed to create registered policy: %w", err)
	}

	return nil
}

func (r *RegisteredPolicyRepository) GetByID(id uuid.UUID) (*models.RegisteredPolicy, error) {
	var policy models.RegisteredPolicy
	query := `SELECT * FROM registered_policy WHERE id = $1`

	err := r.db.Get(&policy, query, id)
	if err != nil {
		return nil, fmt.Errorf("failed to get registered policy: %w", err)
	}

	return &policy, nil
}

func (r *RegisteredPolicyRepository) GetInsuranceProviderIDByID(id uuid.UUID) (string, error) {
	var insuranceID string
	query := `SELECT insurance_provider_id FROM public.registered_policy where id = $1;`
	err := r.db.Get(&insuranceID, query, id)
	if err != nil {
		slog.Error("failed to get insurance provider id by policy id", "policy id", id, "error", err)
		return "", fmt.Errorf("failed to get insurance provider id by policy id: %w", err)
	}
	return insuranceID, nil
}

func (r *RegisteredPolicyRepository) GetByPolicyNumber(policyNumber string) (*models.RegisteredPolicy, error) {
	var policy models.RegisteredPolicy
	query := `SELECT * FROM registered_policy WHERE policy_number = $1`

	err := r.db.Get(&policy, query, policyNumber)
	if err != nil {
		return nil, fmt.Errorf("failed to get registered policy: %w", err)
	}

	return &policy, nil
}

func (r *RegisteredPolicyRepository) GetAll() ([]models.RegisteredPolicy, error) {
	var policies []models.RegisteredPolicy
	query := `SELECT * FROM registered_policy ORDER BY created_at DESC`

	err := r.db.Select(&policies, query)
	if err != nil {
		return nil, fmt.Errorf("failed to get registered policies: %w", err)
	}

	return policies, nil
}

func (r *RegisteredPolicyRepository) GetByFarmerID(farmerID string) ([]models.RegisteredPolicy, error) {
	var policies []models.RegisteredPolicy
	query := `SELECT * FROM registered_policy WHERE farmer_id = $1 ORDER BY created_at DESC`

	err := r.db.Select(&policies, query, farmerID)
	if err != nil {
		return nil, fmt.Errorf("failed to get registered policies by farmer: %w", err)
	}

	return policies, nil
}

func (r *RegisteredPolicyRepository) GetByFarmID(farmID uuid.UUID) ([]models.RegisteredPolicy, error) {
	var policies []models.RegisteredPolicy
	query := `SELECT * FROM registered_policy WHERE farm_id = $1 ORDER BY created_at DESC`

	err := r.db.Select(&policies, query, farmID)
	if err != nil {
		return nil, fmt.Errorf("failed to get registered policies by farm: %w", err)
	}

	return policies, nil
}

func (r *RegisteredPolicyRepository) Update(policy *models.RegisteredPolicy) error {
	policy.UpdatedAt = time.Now()

	query := `
		UPDATE registered_policy SET
			policy_number = :policy_number, base_policy_id = :base_policy_id,
			insurance_provider_id = :insurance_provider_id, farm_id = :farm_id, farmer_id = :farmer_id,
			coverage_amount = :coverage_amount, coverage_start_date = :coverage_start_date,
			coverage_end_date = :coverage_end_date, planting_date = :planting_date,
			area_multiplier = :area_multiplier, total_farmer_premium = :total_farmer_premium,
			premium_paid_by_farmer = :premium_paid_by_farmer, premium_paid_at = :premium_paid_at,
			data_complexity_score = :data_complexity_score, monthly_data_cost = :monthly_data_cost,
			total_data_cost = :total_data_cost, status = :status, underwriting_status = :underwriting_status,
			signed_policy_document_url = :signed_policy_document_url, updated_at = :updated_at,
			registered_by = :registered_by
		WHERE id = :id`

	_, err := r.db.NamedExec(query, policy)
	if err != nil {
		return fmt.Errorf("failed to update registered policy: %w", err)
	}

	return nil
}

func (r *RegisteredPolicyRepository) Delete(id uuid.UUID) error {
	query := `DELETE FROM registered_policy WHERE id = $1`

	_, err := r.db.Exec(query, id)
	if err != nil {
		return fmt.Errorf("failed to delete registered policy: %w", err)
	}

	return nil
}

func (r *RegisteredPolicyRepository) GetAllPoliciesAndStatus() (map[uuid.UUID]models.PolicyStatus, error) {
	query := `
  		SELECT id, status
  		FROM public.registered_policy 
  		WHERE status NOT IN ('rejected', 'cancelled', 'expired')
  	`

	var results []struct {
		ID     uuid.UUID           `db:"id"`
		Status models.PolicyStatus `db:"status"`
	}

	err := r.db.Select(&results, query)
	if err != nil {
		return nil, fmt.Errorf("error getting policy ids and status: %w", err)
	}

	queryResult := make(map[uuid.UUID]models.PolicyStatus, len(results))
	for _, row := range results {
		queryResult[row.ID] = row.Status
	}

	return queryResult, nil
}

// GetByIDWithFarm retrieves a registered policy with farm details using FastAssembleWithPrefix
func (r *RegisteredPolicyRepository) GetByIDWithFarm(id uuid.UUID) (*models.RegisteredPolicyWFarm, error) {
	query := `
		SELECT
			rp.id, rp.policy_number, rp.base_policy_id, rp.insurance_provider_id,
			rp.farmer_id, rp.coverage_amount, rp.coverage_start_date, rp.coverage_end_date,
			rp.planting_date, rp.area_multiplier, rp.total_farmer_premium,
			rp.premium_paid_by_farmer, rp.premium_paid_at, rp.data_complexity_score,
			rp.monthly_data_cost, rp.total_data_cost, rp.status, rp.underwriting_status,
			rp.signed_policy_document_url, rp.created_at, rp.updated_at, rp.registered_by,
			f.id as farm_id,
			f.owner_id as farm_owner_id,
			f.farm_name as farm_farm_name,
			f.farm_code as farm_farm_code,
			f.boundary as farm_boundary,
			f.center_location as farm_center_location,
			f.area_sqm as farm_area_sqm,
			f.province as farm_province,
			f.district as farm_district,
			f.commune as farm_commune,
			f.address as farm_address,
			f.crop_type as farm_crop_type,
			f.planting_date as farm_planting_date,
			f.expected_harvest_date as farm_expected_harvest_date,
			f.crop_type_verified as farm_crop_type_verified,
			f.crop_type_verified_at as farm_crop_type_verified_at,
			f.crop_type_verified_by as farm_crop_type_verified_by,
			f.crop_type_confidence as farm_crop_type_confidence,
			f.land_certificate_number as farm_land_certificate_number,
			f.land_certificate_url as farm_land_certificate_url,
			f.land_ownership_verified as farm_land_ownership_verified,
			f.land_ownership_verified_at as farm_land_ownership_verified_at,
			f.has_irrigation as farm_has_irrigation,
			f.irrigation_type as farm_irrigation_type,
			f.soil_type as farm_soil_type,
			f.status as farm_status,
			f.created_at as farm_created_at,
			f.updated_at as farm_updated_at
		FROM registered_policy rp
		JOIN farm f ON rp.farm_id = f.id
		WHERE rp.id = $1`

	var queryResult map[string]any
	err := r.db.Get(&queryResult, query, id)
	if err != nil {
		return nil, fmt.Errorf("failed to get registered policy with farm: %w", err)
	}

	var result models.RegisteredPolicyWFarm
	err = utils.FastAssembleWithPrefix(&result, queryResult, "farm_")
	if err != nil {
		return nil, fmt.Errorf("failed to assemble registered policy with farm: %w", err)
	}

	return &result, nil
}

// GetAllWithFarm retrieves all registered policies with farm details
func (r *RegisteredPolicyRepository) GetAllWithFarm() ([]models.RegisteredPolicyWFarm, error) {
	query := `
		SELECT
			rp.id, rp.policy_number, rp.base_policy_id, rp.insurance_provider_id,
			rp.farmer_id, rp.coverage_amount, rp.coverage_start_date, rp.coverage_end_date,
			rp.planting_date, rp.area_multiplier, rp.total_farmer_premium,
			rp.premium_paid_by_farmer, rp.premium_paid_at, rp.data_complexity_score,
			rp.monthly_data_cost, rp.total_data_cost, rp.status, rp.underwriting_status,
			rp.signed_policy_document_url, rp.created_at, rp.updated_at, rp.registered_by,
			f.id as farm_id,
			f.owner_id as farm_owner_id,
			f.farm_name as farm_farm_name,
			f.farm_code as farm_farm_code,
			f.boundary as farm_boundary,
			f.center_location as farm_center_location,
			f.area_sqm as farm_area_sqm,
			f.province as farm_province,
			f.district as farm_district,
			f.commune as farm_commune,
			f.address as farm_address,
			f.crop_type as farm_crop_type,
			f.planting_date as farm_planting_date,
			f.expected_harvest_date as farm_expected_harvest_date,
			f.crop_type_verified as farm_crop_type_verified,
			f.crop_type_verified_at as farm_crop_type_verified_at,
			f.crop_type_verified_by as farm_crop_type_verified_by,
			f.crop_type_confidence as farm_crop_type_confidence,
			f.land_certificate_number as farm_land_certificate_number,
			f.land_certificate_url as farm_land_certificate_url,
			f.land_ownership_verified as farm_land_ownership_verified,
			f.land_ownership_verified_at as farm_land_ownership_verified_at,
			f.has_irrigation as farm_has_irrigation,
			f.irrigation_type as farm_irrigation_type,
			f.soil_type as farm_soil_type,
			f.status as farm_status,
			f.created_at as farm_created_at,
			f.updated_at as farm_updated_at
		FROM registered_policy rp
		JOIN farm f ON rp.farm_id = f.id
		ORDER BY rp.created_at DESC`

	var queryResults []map[string]any
	err := r.db.Select(&queryResults, query)
	if err != nil {
		return nil, fmt.Errorf("failed to get registered policies with farm: %w", err)
	}

	results := make([]models.RegisteredPolicyWFarm, len(queryResults))
	for i, queryResult := range queryResults {
		err = utils.FastAssembleWithPrefix(&results[i], queryResult, "farm_")
		if err != nil {
			return nil, fmt.Errorf("failed to assemble registered policy %d with farm: %w", i, err)
		}
	}

	return results, nil
}

// GetByFarmerIDWithFarm retrieves registered policies by farmer ID with farm details
func (r *RegisteredPolicyRepository) GetByFarmerIDWithFarm(farmerID string) ([]models.RegisteredPolicyWFarm, error) {
	query := `
		SELECT
			rp.id, rp.policy_number, rp.base_policy_id, rp.insurance_provider_id,
			rp.farmer_id, rp.coverage_amount, rp.coverage_start_date, rp.coverage_end_date,
			rp.planting_date, rp.area_multiplier, rp.total_farmer_premium,
			rp.premium_paid_by_farmer, rp.premium_paid_at, rp.data_complexity_score,
			rp.monthly_data_cost, rp.total_data_cost, rp.status, rp.underwriting_status,
			rp.signed_policy_document_url, rp.created_at, rp.updated_at, rp.registered_by,
			f.id as farm_id,
			f.owner_id as farm_owner_id,
			f.farm_name as farm_farm_name,
			f.farm_code as farm_farm_code,
			f.boundary as farm_boundary,
			f.center_location as farm_center_location,
			f.area_sqm as farm_area_sqm,
			f.province as farm_province,
			f.district as farm_district,
			f.commune as farm_commune,
			f.address as farm_address,
			f.crop_type as farm_crop_type,
			f.planting_date as farm_planting_date,
			f.expected_harvest_date as farm_expected_harvest_date,
			f.crop_type_verified as farm_crop_type_verified,
			f.crop_type_verified_at as farm_crop_type_verified_at,
			f.crop_type_verified_by as farm_crop_type_verified_by,
			f.crop_type_confidence as farm_crop_type_confidence,
			f.land_certificate_number as farm_land_certificate_number,
			f.land_certificate_url as farm_land_certificate_url,
			f.land_ownership_verified as farm_land_ownership_verified,
			f.land_ownership_verified_at as farm_land_ownership_verified_at,
			f.has_irrigation as farm_has_irrigation,
			f.irrigation_type as farm_irrigation_type,
			f.soil_type as farm_soil_type,
			f.status as farm_status,
			f.created_at as farm_created_at,
			f.updated_at as farm_updated_at
		FROM registered_policy rp
		JOIN farm f ON rp.farm_id = f.id
		WHERE rp.farmer_id = $1
		ORDER BY rp.created_at DESC`

	var queryResults []map[string]any
	err := r.db.Select(&queryResults, query, farmerID)
	if err != nil {
		return nil, fmt.Errorf("failed to get registered policies with farm by farmer: %w", err)
	}

	results := make([]models.RegisteredPolicyWFarm, len(queryResults))
	for i, queryResult := range queryResults {
		err = utils.FastAssembleWithPrefix(&results[i], queryResult, "farm_")
		if err != nil {
			return nil, fmt.Errorf("failed to assemble registered policy %d with farm: %w", i, err)
		}
	}

	return results, nil
}

// ============================================================================
// TRANSACTION SUPPORT
// ============================================================================

// BeginTransaction starts a new database transaction
func (r *RegisteredPolicyRepository) BeginTransaction() (*sqlx.Tx, error) {
	slog.Info("Beginning database transaction for registered policy")
	tx, err := r.db.Beginx()
	if err != nil {
		slog.Error("Failed to begin transaction", "error", err)
		return nil, fmt.Errorf("failed to begin transaction: %w", err)
	}
	return tx, nil
}

// CreateTx creates a registered policy within a transaction
func (r *RegisteredPolicyRepository) CreateTx(tx *sqlx.Tx, policy *models.RegisteredPolicy) error {
	if policy.ID == uuid.Nil {
		policy.ID = uuid.New()
	}
	policy.CreatedAt = time.Now()
	policy.UpdatedAt = time.Now()

	query := `
		INSERT INTO registered_policy (
			id, policy_number, base_policy_id, insurance_provider_id, farm_id, farmer_id,
			coverage_amount, coverage_start_date, coverage_end_date, planting_date,
			area_multiplier, total_farmer_premium, premium_paid_by_farmer, premium_paid_at,
			data_complexity_score, monthly_data_cost, total_data_cost,
			status, underwriting_status, signed_policy_document_url,
			created_at, updated_at, registered_by
		) VALUES (
			:id, :policy_number, :base_policy_id, :insurance_provider_id, :farm_id, :farmer_id,
			:coverage_amount, :coverage_start_date, :coverage_end_date, :planting_date,
			:area_multiplier, :total_farmer_premium, :premium_paid_by_farmer, :premium_paid_at,
			:data_complexity_score, :monthly_data_cost, :total_data_cost,
			:status, :underwriting_status, :signed_policy_document_url,
			:created_at, :updated_at, :registered_by
		)`

	_, err := tx.NamedExec(query, policy)
	if err != nil {
		return fmt.Errorf("failed to create registered policy in transaction: %w", err)
	}

	return nil
}

// UpdateTx updates a registered policy within a transaction
func (r *RegisteredPolicyRepository) UpdateTx(tx *sqlx.Tx, policy *models.RegisteredPolicy) error {
	policy.UpdatedAt = time.Now()

	query := `
		UPDATE registered_policy SET
			policy_number = :policy_number, base_policy_id = :base_policy_id,
			insurance_provider_id = :insurance_provider_id, farm_id = :farm_id, farmer_id = :farmer_id,
			coverage_amount = :coverage_amount, coverage_start_date = :coverage_start_date,
			coverage_end_date = :coverage_end_date, planting_date = :planting_date,
			area_multiplier = :area_multiplier, total_farmer_premium = :total_farmer_premium,
			premium_paid_by_farmer = :premium_paid_by_farmer, premium_paid_at = :premium_paid_at,
			data_complexity_score = :data_complexity_score, monthly_data_cost = :monthly_data_cost,
			total_data_cost = :total_data_cost, status = :status, underwriting_status = :underwriting_status,
			signed_policy_document_url = :signed_policy_document_url, updated_at = :updated_at,
			registered_by = :registered_by
		WHERE id = :id`

	_, err := tx.NamedExec(query, policy)
	if err != nil {
		return fmt.Errorf("failed to update registered policy in transaction: %w", err)
	}

	return nil
}

// DeleteTx deletes a registered policy within a transaction
func (r *RegisteredPolicyRepository) DeleteTx(tx *sqlx.Tx, id uuid.UUID) error {
	query := `DELETE FROM registered_policy WHERE id = $1`

	_, err := tx.Exec(query, id)
	if err != nil {
		return fmt.Errorf("failed to delete registered policy in transaction: %w", err)
	}

	return nil
}

// GetByIDTx retrieves a registered policy by ID within a transaction
func (r *RegisteredPolicyRepository) GetByIDTx(tx *sqlx.Tx, id uuid.UUID) (*models.RegisteredPolicy, error) {
	var policy models.RegisteredPolicy
	query := `SELECT * FROM registered_policy WHERE id = $1`

	err := tx.Get(&policy, query, id)
	if err != nil {
		return nil, fmt.Errorf("failed to get registered policy in transaction: %w", err)
	}

	return &policy, nil
}

// GetByFarmIDTx retrieves registered policies by farm ID within a transaction
func (r *RegisteredPolicyRepository) GetByFarmIDTx(tx *sqlx.Tx, farmID uuid.UUID) ([]models.RegisteredPolicy, error) {
	var policies []models.RegisteredPolicy
	query := `SELECT * FROM registered_policy WHERE farm_id = $1 ORDER BY created_at DESC`

	err := tx.Select(&policies, query, farmID)
	if err != nil {
		return nil, fmt.Errorf("failed to get registered policies by farm in transaction: %w", err)
	}

	return policies, nil
}

// ============================================================================
// RISK ANALYSIS OPERATIONS
// ============================================================================

// CreateRiskAnalysis creates a new risk analysis record for a registered policy
func (r *RegisteredPolicyRepository) CreateRiskAnalysis(analysis *models.RegisteredPolicyRiskAnalysis) error {
	if analysis.ID == uuid.Nil {
		analysis.ID = uuid.New()
	}
	analysis.CreatedAt = time.Now()

	slog.Info("Creating risk analysis record",
		"id", analysis.ID,
		"registered_policy_id", analysis.RegisteredPolicyID,
		"analysis_status", analysis.AnalysisStatus,
		"analysis_type", analysis.AnalysisType)

	query := `
		INSERT INTO registered_policy_risk_analysis (
			id, registered_policy_id, analysis_status, analysis_type,
			analysis_source, analysis_timestamp, overall_risk_score,
			overall_risk_level, identified_risks, recommendations,
			raw_output, analysis_notes, created_at
		) VALUES (
			:id, :registered_policy_id, :analysis_status, :analysis_type,
			:analysis_source, :analysis_timestamp, :overall_risk_score,
			:overall_risk_level, :identified_risks, :recommendations,
			:raw_output, :analysis_notes, :created_at
		)`

	_, err := r.db.NamedExec(query, analysis)
	if err != nil {
		slog.Error("Failed to create risk analysis record",
			"id", analysis.ID,
			"registered_policy_id", analysis.RegisteredPolicyID,
			"error", err)
		return fmt.Errorf("failed to create risk analysis: %w", err)
	}

	slog.Info("Successfully created risk analysis record", "id", analysis.ID)
	return nil
}

func (r *RegisteredPolicyRepository) CreateRiskAnalysisTX(analysis *models.RegisteredPolicyRiskAnalysis, tx *sqlx.Tx) error {
	if analysis.ID == uuid.Nil {
		analysis.ID = uuid.New()
	}
	analysis.CreatedAt = time.Now()

	slog.Info("Creating risk analysis record",
		"id", analysis.ID,
		"registered_policy_id", analysis.RegisteredPolicyID,
		"analysis_status", analysis.AnalysisStatus,
		"analysis_type", analysis.AnalysisType)

	query := `
		INSERT INTO registered_policy_risk_analysis (
			id, registered_policy_id, analysis_status, analysis_type,
			analysis_source, analysis_timestamp, overall_risk_score,
			overall_risk_level, identified_risks, recommendations,
			raw_output, analysis_notes, created_at
		) VALUES (
			:id, :registered_policy_id, :analysis_status, :analysis_type,
			:analysis_source, :analysis_timestamp, :overall_risk_score,
			:overall_risk_level, :identified_risks, :recommendations,
			:raw_output, :analysis_notes, :created_at
		)`

	_, err := tx.ExecContext(context.Background(), query, analysis)
	if err != nil {
		slog.Error("Failed to create risk analysis record",
			"id", analysis.ID,
			"registered_policy_id", analysis.RegisteredPolicyID,
			"error", err)
		return fmt.Errorf("failed to create risk analysis: %w", err)
	}

	slog.Info("Successfully created risk analysis record", "id", analysis.ID)
	return nil
}

// GetRiskAnalysesByPolicyID retrieves all risk analyses for a specific registered policy
func (r *RegisteredPolicyRepository) GetRiskAnalysesByPolicyID(policyID uuid.UUID) ([]models.RegisteredPolicyRiskAnalysis, error) {
	slog.Debug("Retrieving risk analyses by policy ID", "registered_policy_id", policyID)

	var analyses []models.RegisteredPolicyRiskAnalysis
	query := `
		SELECT * FROM registered_policy_risk_analysis
		WHERE registered_policy_id = $1
		ORDER BY analysis_timestamp DESC`

	err := r.db.Select(&analyses, query, policyID)
	if err != nil {
		slog.Error("Failed to get risk analyses by policy ID",
			"registered_policy_id", policyID,
			"error", err)
		return nil, fmt.Errorf("failed to get risk analyses: %w", err)
	}

	slog.Debug("Successfully retrieved risk analyses",
		"registered_policy_id", policyID,
		"count", len(analyses))
	return analyses, nil
}

// GetLatestRiskAnalysis retrieves the most recent risk analysis for a policy
func (r *RegisteredPolicyRepository) GetLatestRiskAnalysis(policyID uuid.UUID) (*models.RegisteredPolicyRiskAnalysis, error) {
	slog.Debug("Retrieving latest risk analysis", "registered_policy_id", policyID)

	var analysis models.RegisteredPolicyRiskAnalysis
	query := `
		SELECT * FROM registered_policy_risk_analysis
		WHERE registered_policy_id = $1
		ORDER BY analysis_timestamp DESC
		LIMIT 1`

	err := r.db.Get(&analysis, query, policyID)
	if err != nil {
		slog.Error("Failed to get latest risk analysis",
			"registered_policy_id", policyID,
			"error", err)
		return nil, fmt.Errorf("failed to get latest risk analysis: %w", err)
	}

	return &analysis, nil
}

// UpdateUnderwritingStatus updates the underwriting status of a registered policy
func (r *RegisteredPolicyRepository) UpdateUnderwritingStatus(policyID uuid.UUID, status models.UnderwritingStatus) error {
	slog.Info("Updating underwriting status",
		"registered_policy_id", policyID,
		"new_status", status)

	query := `
		UPDATE registered_policy
		SET underwriting_status = $1, updated_at = $2
		WHERE id = $3`

	result, err := r.db.Exec(query, status, time.Now(), policyID)
	if err != nil {
		slog.Error("Failed to update underwriting status",
			"registered_policy_id", policyID,
			"error", err)
		return fmt.Errorf("failed to update underwriting status: %w", err)
	}

	rowsAffected, err := result.RowsAffected()
	if err != nil {
		return fmt.Errorf("failed to get rows affected: %w", err)
	}

	if rowsAffected == 0 {
		slog.Warn("Registered policy not found for underwriting status update",
			"registered_policy_id", policyID)
		return fmt.Errorf("registered policy not found")
	}

	slog.Info("Successfully updated underwriting status",
		"registered_policy_id", policyID,
		"new_status", status)
	return nil
}

// GetRiskAnalysisByID retrieves a specific risk analysis by ID
func (r *RegisteredPolicyRepository) GetRiskAnalysisByID(id uuid.UUID) (*models.RegisteredPolicyRiskAnalysis, error) {
	slog.Debug("Retrieving risk analysis by ID", "id", id)

	var analysis models.RegisteredPolicyRiskAnalysis
	query := `SELECT * FROM registered_policy_risk_analysis WHERE id = $1`

	err := r.db.Get(&analysis, query, id)
	if err != nil {
		slog.Error("Failed to get risk analysis by ID", "id", id, "error", err)
		return nil, fmt.Errorf("failed to get risk analysis: %w", err)
	}

	return &analysis, nil
}

// DeleteRiskAnalysis deletes a risk analysis record
func (r *RegisteredPolicyRepository) DeleteRiskAnalysis(id uuid.UUID) error {
	slog.Info("Deleting risk analysis", "id", id)

	query := `DELETE FROM registered_policy_risk_analysis WHERE id = $1`

	result, err := r.db.Exec(query, id)
	if err != nil {
		slog.Error("Failed to delete risk analysis", "id", id, "error", err)
		return fmt.Errorf("failed to delete risk analysis: %w", err)
	}

	rowsAffected, err := result.RowsAffected()
	if err != nil {
		return fmt.Errorf("failed to get rows affected: %w", err)
	}

	if rowsAffected == 0 {
		slog.Warn("Risk analysis not found for deletion", "id", id)
		return fmt.Errorf("risk analysis not found")
	}

	slog.Info("Successfully deleted risk analysis", "id", id)
	return nil
}

// GetAllRiskAnalyses retrieves all risk analyses with pagination
func (r *RegisteredPolicyRepository) GetAllRiskAnalyses(limit, offset int) ([]models.RegisteredPolicyRiskAnalysis, error) {
	slog.Debug("Retrieving all risk analyses", "limit", limit, "offset", offset)

	var analyses []models.RegisteredPolicyRiskAnalysis
	query := `
		SELECT * FROM registered_policy_risk_analysis
		ORDER BY analysis_timestamp DESC
		LIMIT $1 OFFSET $2`

	err := r.db.Select(&analyses, query, limit, offset)
	if err != nil {
		slog.Error("Failed to get all risk analyses", "error", err)
		return nil, fmt.Errorf("failed to get risk analyses: %w", err)
	}

	slog.Debug("Successfully retrieved risk analyses", "count", len(analyses))
	return analyses, nil
}

// GetWithFilters retrieves registered policies based on filter criteria
func (r *RegisteredPolicyRepository) GetWithFilters(filter models.RegisteredPolicyFilterRequest) ([]models.RegisteredPolicy, error) {
	slog.Info("Querying registered policies with filters", "filter", filter)

	query := `SELECT * FROM registered_policy WHERE 1=1`
	args := []interface{}{}
	argIndex := 1

	if filter.PolicyID != nil {
		query += fmt.Sprintf(" AND id = $%d", argIndex)
		args = append(args, *filter.PolicyID)
		argIndex++
	}
	if filter.PolicyNumber != "" {
		query += fmt.Sprintf(" AND policy_number = $%d", argIndex)
		args = append(args, filter.PolicyNumber)
		argIndex++
	}
	if filter.FarmerID != "" {
		query += fmt.Sprintf(" AND farmer_id = $%d", argIndex)
		args = append(args, filter.FarmerID)
		argIndex++
	}
	if filter.BasePolicyID != nil {
		query += fmt.Sprintf(" AND base_policy_id = $%d", argIndex)
		args = append(args, *filter.BasePolicyID)
		argIndex++
	}
	if filter.FarmID != nil {
		query += fmt.Sprintf(" AND farm_id = $%d", argIndex)
		args = append(args, *filter.FarmID)
		argIndex++
	}
	if filter.Status != nil {
		query += fmt.Sprintf(" AND status = $%d", argIndex)
		args = append(args, *filter.Status)
		argIndex++
	}
	if filter.UnderwritingStatus != nil {
		query += fmt.Sprintf(" AND underwriting_status = $%d", argIndex)
		args = append(args, *filter.UnderwritingStatus)
		argIndex++
	}
	if filter.InsuranceProviderID != "" {
		query += fmt.Sprintf(" AND insurance_provider_id = $%d", argIndex)
		args = append(args, filter.InsuranceProviderID)
		argIndex++
	}

	query += " ORDER BY created_at DESC"

	var policies []models.RegisteredPolicy
	err := r.db.Select(&policies, query, args...)
	if err != nil {
		slog.Error("Failed to query registered policies with filters", "error", err)
		return nil, fmt.Errorf("failed to get registered policies with filters: %w", err)
	}

	slog.Info("Successfully retrieved registered policies", "count", len(policies))
	return policies, nil
}

// GetByInsuranceProviderID retrieves all policies for a specific insurance provider
func (r *RegisteredPolicyRepository) GetByInsuranceProviderID(providerID string) ([]models.RegisteredPolicy, error) {
	var policies []models.RegisteredPolicy
	query := `SELECT * FROM registered_policy WHERE insurance_provider_id = $1 ORDER BY created_at DESC`
	err := r.db.Select(&policies, query, providerID)
	if err != nil {
		return nil, fmt.Errorf("failed to get policies by provider ID: %w", err)
	}
	return policies, nil
}

// GetPolicyStats retrieves aggregated statistics for policies
func (r *RegisteredPolicyRepository) GetPolicyStats(providerID string) (map[string]interface{}, error) {
	stats := make(map[string]interface{})

	// Base query with optional provider filter
	whereClause := ""
	args := []interface{}{}
	if providerID != "" {
		whereClause = " WHERE insurance_provider_id = $1"
		args = append(args, providerID)
	}

	// Total count
	var totalCount int
	countQuery := `SELECT COUNT(*) FROM registered_policy` + whereClause
	err := r.db.Get(&totalCount, countQuery, args...)
	if err != nil {
		return nil, fmt.Errorf("failed to get total count: %w", err)
	}
	stats["total_count"] = totalCount

	// Count by status
	statusCounts := make(map[string]int)
	statusQuery := `SELECT status, COUNT(*) as count FROM registered_policy` + whereClause + ` GROUP BY status`
	rows, err := r.db.Queryx(statusQuery, args...)
	if err != nil {
		return nil, fmt.Errorf("failed to get status counts: %w", err)
	}
	defer rows.Close()
	for rows.Next() {
		var status string
		var count int
		if err := rows.Scan(&status, &count); err != nil {
			continue
		}
		statusCounts[status] = count
	}
	stats["by_status"] = statusCounts

	// Count by underwriting status
	underwritingCounts := make(map[string]int)
	uwQuery := `SELECT underwriting_status, COUNT(*) as count FROM registered_policy` + whereClause + ` GROUP BY underwriting_status`
	rows2, err := r.db.Queryx(uwQuery, args...)
	if err != nil {
		return nil, fmt.Errorf("failed to get underwriting status counts: %w", err)
	}
	defer rows2.Close()
	for rows2.Next() {
		var status string
		var count int
		if err := rows2.Scan(&status, &count); err != nil {
			continue
		}
		underwritingCounts[status] = count
	}
	stats["by_underwriting_status"] = underwritingCounts

	// Total coverage amount
	var totalCoverage float64
	coverageQuery := `SELECT COALESCE(SUM(coverage_amount), 0) FROM registered_policy` + whereClause
	err = r.db.Get(&totalCoverage, coverageQuery, args...)
	if err != nil {
		return nil, fmt.Errorf("failed to get total coverage: %w", err)
	}
	stats["total_coverage_amount"] = totalCoverage

	// Total premium collected
	var totalPremium float64
	premiumQuery := `SELECT COALESCE(SUM(total_farmer_premium), 0) FROM registered_policy` + whereClause
	err = r.db.Get(&totalPremium, premiumQuery, args...)
	if err != nil {
		return nil, fmt.Errorf("failed to get total premium: %w", err)
	}
	stats["total_premium_collected"] = totalPremium

	return stats, nil
}

// UpdateStatus updates the status of a registered policy
func (r *RegisteredPolicyRepository) UpdateStatus(policyID uuid.UUID, status models.PolicyStatus) error {
	query := `UPDATE registered_policy SET status = $1, updated_at = NOW() WHERE id = $2`
	result, err := r.db.Exec(query, status, policyID)
	if err != nil {
		return fmt.Errorf("failed to update policy status: %w", err)
	}
	rowsAffected, _ := result.RowsAffected()
	if rowsAffected == 0 {
		return fmt.Errorf("policy not found")
	}
	return nil
}

// count active registered policies by farmer_id
func (r *RegisteredPolicyRepository) CountActivePoliciesByFarmerID(farmerID string) (int, error) {
	var count int
	query := `SELECT COUNT(*) FROM registered_policy WHERE farmer_id = $1 AND status = 'active'`
	err := r.db.Get(&count, query, farmerID)
	if err != nil {
		return 0, fmt.Errorf("failed to count active policies: %w", err)
	}
	return count, nil
}

// ============================================================================
// UNDERWRITING OPERATIONS
// ============================================================================

// CreateUnderwriting creates a new underwriting record for a registered policy
func (r *RegisteredPolicyRepository) CreateUnderwriting(underwriting *models.RegisteredPolicyUnderwriting) error {
	if underwriting.ID == uuid.Nil {
		underwriting.ID = uuid.New()
	}
	underwriting.CreatedAt = time.Now()

	slog.Info("Creating underwriting record",
		"id", underwriting.ID,
		"registered_policy_id", underwriting.RegisteredPolicyID,
		"underwriting_status", underwriting.UnderwritingStatus)

	query := `
		INSERT INTO registered_policy_underwriting (
			id, registered_policy_id, validation_timestamp, underwriting_status,
			recommendations, reason, reason_evidence, validated_by, validation_notes, created_at
		) VALUES (
			:id, :registered_policy_id, :validation_timestamp, :underwriting_status,
			:recommendations, :reason, :reason_evidence, :validated_by, :validation_notes, :created_at
		)`

	_, err := r.db.NamedExec(query, underwriting)
	if err != nil {
		slog.Error("Failed to create underwriting record",
			"id", underwriting.ID,
			"registered_policy_id", underwriting.RegisteredPolicyID,
			"error", err)
		return fmt.Errorf("failed to create underwriting: %w", err)
	}

	slog.Info("Successfully created underwriting record", "id", underwriting.ID)
	return nil
}

// GetUnderwritingsByPolicyID retrieves all underwriting records for a specific registered policy
func (r *RegisteredPolicyRepository) GetUnderwritingsByPolicyID(policyID uuid.UUID) ([]models.RegisteredPolicyUnderwriting, error) {
	slog.Debug("Retrieving underwritings by policy ID", "registered_policy_id", policyID)

	var underwritings []models.RegisteredPolicyUnderwriting
	query := `
		SELECT * FROM registered_policy_underwriting
		WHERE registered_policy_id = $1
		ORDER BY validation_timestamp DESC`

	err := r.db.Select(&underwritings, query, policyID)
	if err != nil {
		slog.Error("Failed to get underwritings by policy ID",
			"registered_policy_id", policyID,
			"error", err)
		return nil, fmt.Errorf("failed to get underwritings: %w", err)
	}

	slog.Debug("Successfully retrieved underwritings",
		"registered_policy_id", policyID,
		"count", len(underwritings))
	return underwritings, nil
}

func (r *RegisteredPolicyRepository) GetUnderwritingsByPolicyIDAndFarmerID(policyID uuid.UUID, farmerID string) ([]models.RegisteredPolicyUnderwriting, error) {
	slog.Debug("Retrieving underwritings by policy ID and farmer ID", "registered_policy_id", policyID, "farmer_id", farmerID)

	var underwritings []models.RegisteredPolicyUnderwriting
	query := `
    SELECT rpu.* 
    FROM registered_policy_underwriting rpu
    JOIN registered_policy rp ON rpu.registered_policy_id = rp.id 
    WHERE rpu.registered_policy_id = $1 
      AND rp.farmer_id = $2 
    ORDER BY rpu.validation_timestamp DESC`

	err := r.db.Select(&underwritings, query, policyID, farmerID)
	if err != nil {
		slog.Error("Failed to get underwritings by policy ID and farmer ID",
			"registered_policy_id", policyID,
			"farmer_id", farmerID,
			"error", err)
		return nil, fmt.Errorf("failed to get underwritings: %w", err)
	}

	slog.Debug("Successfully retrieved underwritings",
		"registered_policy_id", policyID,
		"farmer_id", farmerID,
		"count", len(underwritings))
	return underwritings, nil
}

func (r *RegisteredPolicyRepository) GetAllUnderwriting() ([]models.RegisteredPolicyUnderwriting, error) {
	slog.Debug("Retrieving all underwritings")

	var underwritings []models.RegisteredPolicyUnderwriting
	query := `
		SELECT * FROM registered_policy_underwriting
		ORDER BY validation_timestamp DESC`

	err := r.db.Select(&underwritings, query)
	if err != nil {
		slog.Error("Failed to get all underwritings",
			"error", err)
		return nil, fmt.Errorf("failed to get underwritings: %w", err)
	}

	slog.Debug("Successfully retrieved underwritings",
		"count", len(underwritings))
	return underwritings, nil
}

// GetLatestUnderwriting retrieves the most recent underwriting for a policy
func (r *RegisteredPolicyRepository) GetLatestUnderwriting(policyID uuid.UUID) (*models.RegisteredPolicyUnderwriting, error) {
	slog.Debug("Retrieving latest underwriting", "registered_policy_id", policyID)

	var underwriting models.RegisteredPolicyUnderwriting
	query := `
		SELECT * FROM registered_policy_underwriting
		WHERE registered_policy_id = $1
		ORDER BY validation_timestamp DESC
		LIMIT 1`

	err := r.db.Get(&underwriting, query, policyID)
	if err != nil {
		slog.Error("Failed to get latest underwriting",
			"registered_policy_id", policyID,
			"error", err)
		return nil, fmt.Errorf("failed to get latest underwriting: %w", err)
	}

	return &underwriting, nil
}

// CreateClaim creates a new claim record
func (r *RegisteredPolicyRepository) CreateClaim(claim *models.Claim) error {
	slog.Debug("Creating claim", "claim_id", claim.ID, "policy_id", claim.RegisteredPolicyID)

	if claim.ID == uuid.Nil {
		claim.ID = uuid.New()
	}
	claim.CreatedAt = time.Now()
	claim.UpdatedAt = time.Now()

	query := `
		INSERT INTO claims (
			id, claim_number, registered_policy_id, base_policy_id, farm_id,
			base_policy_trigger_id, trigger_timestamp, over_threshold_value,
			calculated_fix_payout, calculated_threshold_payout, claim_amount,
			status, auto_generated, partner_review_timestamp, partner_decision,
			partner_notes, reviewed_by, auto_approval_deadline, auto_approved,
			evidence_summary, created_at, updated_at
		) VALUES (
			:id, :claim_number, :registered_policy_id, :base_policy_id, :farm_id,
			:base_policy_trigger_id, :trigger_timestamp, :over_threshold_value,
			:calculated_fix_payout, :calculated_threshold_payout, :claim_amount,
			:status, :auto_generated, :partner_review_timestamp, :partner_decision,
			:partner_notes, :reviewed_by, :auto_approval_deadline, :auto_approved,
			:evidence_summary, :created_at, :updated_at
		)`

	_, err := r.db.NamedExec(query, claim)
	if err != nil {
		slog.Error("Failed to create claim", "claim_id", claim.ID, "error", err)
		return fmt.Errorf("failed to create claim: %w", err)
	}

	slog.Info("Successfully created claim", "claim_id", claim.ID, "claim_number", claim.ClaimNumber)
	return nil
}

// GetClaimsByPolicyID retrieves all claims for a registered policy
func (r *RegisteredPolicyRepository) GetClaimsByPolicyID(policyID uuid.UUID) ([]models.Claim, error) {
	slog.Debug("Retrieving claims by policy ID", "registered_policy_id", policyID)

	var claims []models.Claim
	query := `
		SELECT * FROM claims
		WHERE registered_policy_id = $1
		ORDER BY created_at DESC`

	err := r.db.Select(&claims, query, policyID)
	if err != nil {
		slog.Error("Failed to get claims by policy ID",
			"registered_policy_id", policyID,
			"error", err)
		return nil, fmt.Errorf("failed to get claims: %w", err)
	}

	return claims, nil
}

// GetClaimByID retrieves a claim by its ID
func (r *RegisteredPolicyRepository) GetClaimByID(claimID uuid.UUID) (*models.Claim, error) {
	slog.Debug("Retrieving claim by ID", "claim_id", claimID)

	var claim models.Claim
	query := `SELECT * FROM claims WHERE id = $1`

	err := r.db.Get(&claim, query, claimID)
	if err != nil {
		slog.Error("Failed to get claim by ID", "claim_id", claimID, "error", err)
		return nil, fmt.Errorf("failed to get claim: %w", err)
	}

	return &claim, nil
}

// GetRecentClaimByPolicyAndTrigger checks if a claim was recently generated for the same policy and trigger
func (r *RegisteredPolicyRepository) GetRecentClaimByPolicyAndTrigger(
	policyID uuid.UUID,
	triggerID uuid.UUID,
	withinSeconds int64,
) (*models.Claim, error) {
	slog.Debug("Checking for recent claim",
		"policy_id", policyID,
		"trigger_id", triggerID,
		"within_seconds", withinSeconds)

	var claim models.Claim
	cutoffTime := time.Now().Unix() - withinSeconds

	query := `
		SELECT * FROM claims
		WHERE registered_policy_id = $1
		AND base_policy_trigger_id = $2
		AND trigger_timestamp > $3
		ORDER BY trigger_timestamp DESC
		LIMIT 1`

	err := r.db.Get(&claim, query, policyID, triggerID, cutoffTime)
	if err != nil {
		// No recent claim found is not an error
		return nil, nil
	}

	return &claim, nil
}

func (r *RegisteredPolicyRepository) GetMonthlyDataCostByProvider(
	providerID string,
	year int,
	month int,
	direction string,
	status, underwritingStatus string,
	orderBy string,
) ([]models.BasePolicyDataCost, error) {
	var costs []models.BasePolicyDataCost

	startDate := time.Date(year, time.Month(month), 1, 0, 0, 0, 0, time.UTC)
	endDate := startDate.AddDate(0, 1, 0)

	startTimestamp := startDate.Unix()
	endTimestamp := endDate.Unix()

	if direction != "ASC" && direction != "DESC" {
		direction = "DESC"
	}

	query := `
		SELECT
			rp.base_policy_id,
			bp.product_name,
			COUNT(rp.id) as active_policy_count,
			COALESCE(SUM(rp.total_data_cost), 0) as sum_total_data_cost
		FROM registered_policy rp 
		INNER JOIN base_policy bp ON bp.id = rp.base_policy_id 
		WHERE 
			rp.insurance_provider_id = $1
			AND rp.status = $2
			AND rp.underwriting_status = $3
			AND rp.coverage_start_date >= $4
			AND rp.coverage_start_date < $5
		GROUP BY rp.base_policy_id, bp.product_name
		ORDER BY ` + orderBy + ` ` + direction

	err := r.db.Select(&costs, query,
		providerID,
		status,
		underwritingStatus,
		startTimestamp,
		endTimestamp,
	)
	if err != nil {
		return nil, fmt.Errorf("failed to get monthly data cost: %w", err)
	}

	return costs, nil
}

func (r *RegisteredPolicyRepository) GetTotalFilterStatusProviders(status string, underwritingStatus string) (int64, error) {
	query := `
		SELECT COUNT(DISTINCT insurance_provider_id) 
		FROM registered_policy 
		WHERE status = $1 AND underwriting_status = $2
	`

	var count int64
	err := r.db.GetContext(context.Background(), &count, query, status, underwritingStatus)
	if err != nil {
		slog.Error("Failed to count active approved providers", "error", err)
		return 0, fmt.Errorf("failed to count active approved providers: %w", err)
	}
	return count, nil
}

func (r *RegisteredPolicyRepository) GetTotalFilterStatusPolicies(status string, underwritingStatus string) (int64, error) {
	query := `
		SELECT COUNT(*)
		FROM registered_policy
		WHERE status = $1 AND underwriting_status = $2
	`
	var count int64
	err := r.db.GetContext(context.Background(), &count, query, "active", "approved")
	if err != nil {
		slog.Error("Failed to count active approved policies", "error", err)
		return 0, fmt.Errorf("failed to count active approved policies: %w", err)
	}
	return count, nil
}

<<<<<<< HEAD
func (r *RegisteredPolicyRepository) GetTotalMonthlyRevenue(year int, month int, status string, underwritingStatus string) (float64, error) {
	query := `
	WITH month_range AS (
		SELECT
			EXTRACT(EPOCH FROM DATE_TRUNC('month', make_date($1, $2, 1)))::INT AS month_start,
			EXTRACT(EPOCH FROM (DATE_TRUNC('month', make_date($1, $2, 1)) + INTERVAL '1 month - 1 second'))::INT AS month_end
	)
	SELECT COALESCE(SUM(rp.total_data_cost), 0) AS total_cost
	FROM registered_policy rp
	CROSS JOIN month_range mr
	WHERE rp.status = $3
		AND rp.underwriting_status = $4
		AND rp.coverage_start_date IS NOT NULL
		AND rp.coverage_start_date > 0
		AND rp.coverage_end_date IS NOT NULL
		AND rp.coverage_end_date > 0
		AND rp.coverage_start_date <= mr.month_end
		AND rp.coverage_end_date >= mr.month_start;
	`

	var totalCost float64

	err := r.db.GetContext(
		context.Background(),
		&totalCost,
		query,
		year,
		month,
		status,
		underwritingStatus,
	)
	if err != nil {
		slog.Error("Failed to calculate total monthly revenue", "error", err)
		return 0, err
	}

	return totalCost, nil
}

func (r *RegisteredPolicyRepository) GetMonthlyTotalRegisteredPolicyByStatus(year int, month int, status string, underwritingStatus string) (int64, error) {
	query := `
	WITH month_range AS (
		SELECT
			EXTRACT(EPOCH FROM DATE_TRUNC('month', make_date($1, $2, 1)))::INT AS month_start,
			EXTRACT(EPOCH FROM (DATE_TRUNC('month', make_date($1, $2, 1)) + INTERVAL '1 month - 1 second'))::INT AS month_end
	)
	SELECT COALESCE(count(rp.id), 0) AS total_cost
	FROM registered_policy rp
	CROSS JOIN month_range mr
	WHERE rp.status = $3
		AND rp.underwriting_status = $4
		AND rp.coverage_start_date IS NOT NULL
		AND rp.coverage_start_date > 0
		AND rp.coverage_end_date IS NOT NULL
		AND rp.coverage_end_date > 0
		AND rp.coverage_start_date <= mr.month_end
		AND rp.coverage_end_date >= mr.month_start;
	`

	var count int64
	err := r.db.GetContext(
		context.Background(),
		&count,
		query,
		year,
		month,
		status,
		underwritingStatus,
	)
	if err != nil {
		slog.Error("Failed to count total registered policies by month", "error", err)
		return 0, err
	}

	return count, nil
}

func (r *RegisteredPolicyRepository) GetTotalProvidersByMonth(year int, month int, status string, underwritingStatus string) (int64, error) {
	query := `
	WITH month_range AS (
		SELECT
			EXTRACT(EPOCH FROM DATE_TRUNC('month', make_date($1, $2, 1)))::INT AS month_start,
			EXTRACT(EPOCH FROM (DATE_TRUNC('month', make_date($1, $2, 1)) + INTERVAL '1 month - 1 second'))::INT AS month_end
	)
	SELECT COALESCE(count(DISTINCT insurance_provider_id), 0) AS total_active_provider
	FROM registered_policy rp
	CROSS JOIN month_range mr
	WHERE rp.status = $3
		AND rp.underwriting_status = $4
		AND rp.coverage_start_date IS NOT NULL
		AND rp.coverage_start_date > 0
		AND rp.coverage_end_date IS NOT NULL
		AND rp.coverage_end_date > 0
		AND rp.coverage_start_date <= mr.month_end
		AND rp.coverage_end_date >= mr.month_start;
	`

	var count int64
	err := r.db.GetContext(
		context.Background(),
		&count,
		query,
		year,
		month,
		status,
		underwritingStatus,
	)
	if err != nil {
		slog.Error("Failed to count total providers by month", "error", err)
		return 0, err
	}

	return count, nil
=======
// ============================================================================
// POLICY EXPIRATION METHODS (Phase 1.4)
// ============================================================================

// GetByBasePolicyID retrieves all registered policies for a base policy
func (r *RegisteredPolicyRepository) GetByBasePolicyID(ctx context.Context, basePolicyID uuid.UUID) ([]models.RegisteredPolicy, error) {
	var policies []models.RegisteredPolicy
	query := `SELECT * FROM registered_policy WHERE base_policy_id = $1 ORDER BY created_at DESC`

	err := r.db.SelectContext(ctx, &policies, query, basePolicyID)
	if err != nil {
		return nil, fmt.Errorf("failed to get registered policies by base_policy_id: %w", err)
	}

	return policies, nil
}

// ResetPaymentFields resets payment-related fields to default values
func (r *RegisteredPolicyRepository) ResetPaymentFields(ctx context.Context, policyID uuid.UUID) error {
	query := `
		UPDATE registered_policy SET
			premium_paid_by_farmer = false,
			premium_paid_at = NULL,
			updated_at = NOW()
		WHERE id = $1`

	result, err := r.db.ExecContext(ctx, query, policyID)
	if err != nil {
		return fmt.Errorf("failed to reset payment fields: %w", err)
	}

	rowsAffected, err := result.RowsAffected()
	if err != nil {
		return fmt.Errorf("failed to get rows affected: %w", err)
	}

	if rowsAffected == 0 {
		return fmt.Errorf("policy not found: %s", policyID)
	}

	slog.Info("Reset payment fields", "policy_id", policyID)
	return nil
}

// ResetPaymentFieldsBatch resets payment fields for multiple policies
func (r *RegisteredPolicyRepository) ResetPaymentFieldsBatch(ctx context.Context, policyIDs []uuid.UUID) error {
	if len(policyIDs) == 0 {
		return nil
	}

	query := `
		UPDATE registered_policy SET
			premium_paid_by_farmer = false,
			premium_paid_at = NULL,
			updated_at = NOW()
		WHERE id = ANY($1)`

	// Convert UUIDs to strings for PostgreSQL array
	policyIDStrs := make([]string, len(policyIDs))
	for i, id := range policyIDs {
		policyIDStrs[i] = id.String()
	}

	result, err := r.db.ExecContext(ctx, query, policyIDStrs)
	if err != nil {
		return fmt.Errorf("failed to batch reset payment fields: %w", err)
	}

	rowsAffected, err := result.RowsAffected()
	if err != nil {
		return fmt.Errorf("failed to get rows affected: %w", err)
	}

	slog.Info("Batch reset payment fields",
		"policy_count", len(policyIDs),
		"rows_affected", rowsAffected)

	return nil
}

// UpdateStatusBatch updates status for multiple policies atomically
func (r *RegisteredPolicyRepository) UpdateStatusBatch(ctx context.Context, policyIDs []uuid.UUID, status models.PolicyStatus) error {
	if len(policyIDs) == 0 {
		return nil
	}

	query := `
		UPDATE registered_policy SET
			status = $1,
			updated_at = NOW()
		WHERE id = ANY($2)`

	// Convert UUIDs to strings for PostgreSQL array
	policyIDStrs := make([]string, len(policyIDs))
	for i, id := range policyIDs {
		policyIDStrs[i] = id.String()
	}

	result, err := r.db.ExecContext(ctx, query, status, policyIDStrs)
	if err != nil {
		return fmt.Errorf("failed to batch update status: %w", err)
	}

	rowsAffected, err := result.RowsAffected()
	if err != nil {
		return fmt.Errorf("failed to get rows affected: %w", err)
	}

	slog.Info("Batch updated policy status",
		"policy_count", len(policyIDs),
		"new_status", status,
		"rows_affected", rowsAffected)

	return nil
}

// UpdateStatusAndResetPaymentBatch updates status and resets payment fields atomically
func (r *RegisteredPolicyRepository) UpdateStatusAndResetPaymentBatch(
	ctx context.Context,
	policyIDs []uuid.UUID,
	status models.PolicyStatus,
) error {
	if len(policyIDs) == 0 {
		return nil
	}

	query := `
		UPDATE registered_policy SET
			status = $1,
			premium_paid_by_farmer = false,
			premium_paid_at = NULL,
			updated_at = NOW()
		WHERE id = ANY($2)`

	// Convert UUIDs to strings for PostgreSQL array
	policyIDStrs := make([]string, len(policyIDs))
	for i, id := range policyIDs {
		policyIDStrs[i] = id.String()
	}

	result, err := r.db.ExecContext(ctx, query, status, policyIDStrs)
	if err != nil {
		return fmt.Errorf("failed to batch update status and reset payment: %w", err)
	}

	rowsAffected, err := result.RowsAffected()
	if err != nil {
		return fmt.Errorf("failed to get rows affected: %w", err)
	}

	slog.Info("Batch updated policy status and reset payment fields",
		"policy_count", len(policyIDs),
		"new_status", status,
		"rows_affected", rowsAffected)

	return nil
>>>>>>> 601ae5e7
}<|MERGE_RESOLUTION|>--- conflicted
+++ resolved
@@ -1192,7 +1192,164 @@
 	return count, nil
 }
 
-<<<<<<< HEAD
+// ============================================================================
+// POLICY EXPIRATION METHODS (Phase 1.4)
+// ============================================================================
+
+// GetByBasePolicyID retrieves all registered policies for a base policy
+func (r *RegisteredPolicyRepository) GetByBasePolicyID(ctx context.Context, basePolicyID uuid.UUID) ([]models.RegisteredPolicy, error) {
+	var policies []models.RegisteredPolicy
+	query := `SELECT * FROM registered_policy WHERE base_policy_id = $1 ORDER BY created_at DESC`
+
+	err := r.db.SelectContext(ctx, &policies, query, basePolicyID)
+	if err != nil {
+		return nil, fmt.Errorf("failed to get registered policies by base_policy_id: %w", err)
+	}
+
+	return policies, nil
+}
+
+// ResetPaymentFields resets payment-related fields to default values
+func (r *RegisteredPolicyRepository) ResetPaymentFields(ctx context.Context, policyID uuid.UUID) error {
+	query := `
+		UPDATE registered_policy SET
+			premium_paid_by_farmer = false,
+			premium_paid_at = NULL,
+			updated_at = NOW()
+		WHERE id = $1`
+
+	result, err := r.db.ExecContext(ctx, query, policyID)
+	if err != nil {
+		return fmt.Errorf("failed to reset payment fields: %w", err)
+	}
+
+	rowsAffected, err := result.RowsAffected()
+	if err != nil {
+		return fmt.Errorf("failed to get rows affected: %w", err)
+	}
+
+	if rowsAffected == 0 {
+		return fmt.Errorf("policy not found: %s", policyID)
+	}
+
+	slog.Info("Reset payment fields", "policy_id", policyID)
+	return nil
+}
+
+// ResetPaymentFieldsBatch resets payment fields for multiple policies
+func (r *RegisteredPolicyRepository) ResetPaymentFieldsBatch(ctx context.Context, policyIDs []uuid.UUID) error {
+	if len(policyIDs) == 0 {
+		return nil
+	}
+
+	query := `
+		UPDATE registered_policy SET
+			premium_paid_by_farmer = false,
+			premium_paid_at = NULL,
+			updated_at = NOW()
+		WHERE id = ANY($1)`
+
+	// Convert UUIDs to strings for PostgreSQL array
+	policyIDStrs := make([]string, len(policyIDs))
+	for i, id := range policyIDs {
+		policyIDStrs[i] = id.String()
+	}
+
+	result, err := r.db.ExecContext(ctx, query, policyIDStrs)
+	if err != nil {
+		return fmt.Errorf("failed to batch reset payment fields: %w", err)
+	}
+
+	rowsAffected, err := result.RowsAffected()
+	if err != nil {
+		return fmt.Errorf("failed to get rows affected: %w", err)
+	}
+
+	slog.Info("Batch reset payment fields",
+		"policy_count", len(policyIDs),
+		"rows_affected", rowsAffected)
+
+	return nil
+}
+
+// UpdateStatusBatch updates status for multiple policies atomically
+func (r *RegisteredPolicyRepository) UpdateStatusBatch(ctx context.Context, policyIDs []uuid.UUID, status models.PolicyStatus) error {
+	if len(policyIDs) == 0 {
+		return nil
+	}
+
+	query := `
+		UPDATE registered_policy SET
+			status = $1,
+			updated_at = NOW()
+		WHERE id = ANY($2)`
+
+	// Convert UUIDs to strings for PostgreSQL array
+	policyIDStrs := make([]string, len(policyIDs))
+	for i, id := range policyIDs {
+		policyIDStrs[i] = id.String()
+	}
+
+	result, err := r.db.ExecContext(ctx, query, status, policyIDStrs)
+	if err != nil {
+		return fmt.Errorf("failed to batch update status: %w", err)
+	}
+
+	rowsAffected, err := result.RowsAffected()
+	if err != nil {
+		return fmt.Errorf("failed to get rows affected: %w", err)
+	}
+
+	slog.Info("Batch updated policy status",
+		"policy_count", len(policyIDs),
+		"new_status", status,
+		"rows_affected", rowsAffected)
+
+	return nil
+}
+
+// UpdateStatusAndResetPaymentBatch updates status and resets payment fields atomically
+func (r *RegisteredPolicyRepository) UpdateStatusAndResetPaymentBatch(
+	ctx context.Context,
+	policyIDs []uuid.UUID,
+	status models.PolicyStatus,
+) error {
+	if len(policyIDs) == 0 {
+		return nil
+	}
+
+	query := `
+		UPDATE registered_policy SET
+			status = $1,
+			premium_paid_by_farmer = false,
+			premium_paid_at = NULL,
+			updated_at = NOW()
+		WHERE id = ANY($2)`
+
+	// Convert UUIDs to strings for PostgreSQL array
+	policyIDStrs := make([]string, len(policyIDs))
+	for i, id := range policyIDs {
+		policyIDStrs[i] = id.String()
+	}
+
+	result, err := r.db.ExecContext(ctx, query, status, policyIDStrs)
+	if err != nil {
+		return fmt.Errorf("failed to batch update status and reset payment: %w", err)
+	}
+
+	rowsAffected, err := result.RowsAffected()
+	if err != nil {
+		return fmt.Errorf("failed to get rows affected: %w", err)
+	}
+
+	slog.Info("Batch updated policy status and reset payment fields",
+		"policy_count", len(policyIDs),
+		"new_status", status,
+		"rows_affected", rowsAffected)
+
+	return nil
+}
+
 func (r *RegisteredPolicyRepository) GetTotalMonthlyRevenue(year int, month int, status string, underwritingStatus string) (float64, error) {
 	query := `
 	WITH month_range AS (
@@ -1306,162 +1463,4 @@
 	}
 
 	return count, nil
-=======
-// ============================================================================
-// POLICY EXPIRATION METHODS (Phase 1.4)
-// ============================================================================
-
-// GetByBasePolicyID retrieves all registered policies for a base policy
-func (r *RegisteredPolicyRepository) GetByBasePolicyID(ctx context.Context, basePolicyID uuid.UUID) ([]models.RegisteredPolicy, error) {
-	var policies []models.RegisteredPolicy
-	query := `SELECT * FROM registered_policy WHERE base_policy_id = $1 ORDER BY created_at DESC`
-
-	err := r.db.SelectContext(ctx, &policies, query, basePolicyID)
-	if err != nil {
-		return nil, fmt.Errorf("failed to get registered policies by base_policy_id: %w", err)
-	}
-
-	return policies, nil
-}
-
-// ResetPaymentFields resets payment-related fields to default values
-func (r *RegisteredPolicyRepository) ResetPaymentFields(ctx context.Context, policyID uuid.UUID) error {
-	query := `
-		UPDATE registered_policy SET
-			premium_paid_by_farmer = false,
-			premium_paid_at = NULL,
-			updated_at = NOW()
-		WHERE id = $1`
-
-	result, err := r.db.ExecContext(ctx, query, policyID)
-	if err != nil {
-		return fmt.Errorf("failed to reset payment fields: %w", err)
-	}
-
-	rowsAffected, err := result.RowsAffected()
-	if err != nil {
-		return fmt.Errorf("failed to get rows affected: %w", err)
-	}
-
-	if rowsAffected == 0 {
-		return fmt.Errorf("policy not found: %s", policyID)
-	}
-
-	slog.Info("Reset payment fields", "policy_id", policyID)
-	return nil
-}
-
-// ResetPaymentFieldsBatch resets payment fields for multiple policies
-func (r *RegisteredPolicyRepository) ResetPaymentFieldsBatch(ctx context.Context, policyIDs []uuid.UUID) error {
-	if len(policyIDs) == 0 {
-		return nil
-	}
-
-	query := `
-		UPDATE registered_policy SET
-			premium_paid_by_farmer = false,
-			premium_paid_at = NULL,
-			updated_at = NOW()
-		WHERE id = ANY($1)`
-
-	// Convert UUIDs to strings for PostgreSQL array
-	policyIDStrs := make([]string, len(policyIDs))
-	for i, id := range policyIDs {
-		policyIDStrs[i] = id.String()
-	}
-
-	result, err := r.db.ExecContext(ctx, query, policyIDStrs)
-	if err != nil {
-		return fmt.Errorf("failed to batch reset payment fields: %w", err)
-	}
-
-	rowsAffected, err := result.RowsAffected()
-	if err != nil {
-		return fmt.Errorf("failed to get rows affected: %w", err)
-	}
-
-	slog.Info("Batch reset payment fields",
-		"policy_count", len(policyIDs),
-		"rows_affected", rowsAffected)
-
-	return nil
-}
-
-// UpdateStatusBatch updates status for multiple policies atomically
-func (r *RegisteredPolicyRepository) UpdateStatusBatch(ctx context.Context, policyIDs []uuid.UUID, status models.PolicyStatus) error {
-	if len(policyIDs) == 0 {
-		return nil
-	}
-
-	query := `
-		UPDATE registered_policy SET
-			status = $1,
-			updated_at = NOW()
-		WHERE id = ANY($2)`
-
-	// Convert UUIDs to strings for PostgreSQL array
-	policyIDStrs := make([]string, len(policyIDs))
-	for i, id := range policyIDs {
-		policyIDStrs[i] = id.String()
-	}
-
-	result, err := r.db.ExecContext(ctx, query, status, policyIDStrs)
-	if err != nil {
-		return fmt.Errorf("failed to batch update status: %w", err)
-	}
-
-	rowsAffected, err := result.RowsAffected()
-	if err != nil {
-		return fmt.Errorf("failed to get rows affected: %w", err)
-	}
-
-	slog.Info("Batch updated policy status",
-		"policy_count", len(policyIDs),
-		"new_status", status,
-		"rows_affected", rowsAffected)
-
-	return nil
-}
-
-// UpdateStatusAndResetPaymentBatch updates status and resets payment fields atomically
-func (r *RegisteredPolicyRepository) UpdateStatusAndResetPaymentBatch(
-	ctx context.Context,
-	policyIDs []uuid.UUID,
-	status models.PolicyStatus,
-) error {
-	if len(policyIDs) == 0 {
-		return nil
-	}
-
-	query := `
-		UPDATE registered_policy SET
-			status = $1,
-			premium_paid_by_farmer = false,
-			premium_paid_at = NULL,
-			updated_at = NOW()
-		WHERE id = ANY($2)`
-
-	// Convert UUIDs to strings for PostgreSQL array
-	policyIDStrs := make([]string, len(policyIDs))
-	for i, id := range policyIDs {
-		policyIDStrs[i] = id.String()
-	}
-
-	result, err := r.db.ExecContext(ctx, query, status, policyIDStrs)
-	if err != nil {
-		return fmt.Errorf("failed to batch update status and reset payment: %w", err)
-	}
-
-	rowsAffected, err := result.RowsAffected()
-	if err != nil {
-		return fmt.Errorf("failed to get rows affected: %w", err)
-	}
-
-	slog.Info("Batch updated policy status and reset payment fields",
-		"policy_count", len(policyIDs),
-		"new_status", status,
-		"rows_affected", rowsAffected)
-
-	return nil
->>>>>>> 601ae5e7
 }