--- conflicted
+++ resolved
@@ -725,9 +725,6 @@
 	PolicyTags       map[string]string `json:"policy_tags"`
 }
 
-<<<<<<< HEAD
-type RegisterAPolicyResponse struct{}
-
 type VerifyNationalIDRequest struct {
 	NationalID string `json:"national_id"`
 }
@@ -755,9 +752,8 @@
 	OwnerNationalID       string
 	Token                 string
 	LandCertificatePhotos []minio.FileUpload
-=======
+}
 type RegisterAPolicyResponse struct {
 	RegisterPolicyID   string
 	BasePolicyDocument []byte
->>>>>>> ee681d69
 }