package services

import (
	utils "agrisa_utils"
	"bytes"
	"context"
	"encoding/json"
	"fmt"
	"io/ioutil"
	"log"
	"net/http"
	"policy-service/internal/database/minio"
	"policy-service/internal/models"
	"policy-service/internal/repository"
	"strings"
	"time"

	"policy-service/internal/config"

	"github.com/google/uuid"
	"github.com/jmoiron/sqlx"
)

type FarmService struct {
	farmRepository *repository.FarmRepository
	config         *config.PolicyServiceConfig
	minioClient    *minio.MinioClient
}

func NewFarmService(farmRepo *repository.FarmRepository, cfg *config.PolicyServiceConfig, minioClient *minio.MinioClient) *FarmService {
	return &FarmService{farmRepository: farmRepo, config: cfg, minioClient: minioClient}
}

func (s *FarmService) GetFarmByOwnerID(ctx context.Context, userID string) ([]models.Farm, error) {
	farms, err := s.farmRepository.GetByOwnerID(ctx, userID)
	if err != nil {
		return nil, err
	}

	return farms, nil
}

func (s *FarmService) CreateFarm(farm *models.Farm, ownerID string) error {
	farm.OwnerID = ownerID
	farmcode := utils.GenerateRandomStringWithLength(10)
	farm.FarmCode = &farmcode
	// // Check if farmer has already owned a farm
	// existingFarm, err := s.farmRepository.GetByOwnerID(context.Background(), ownerID)
	// if err != nil && strings.Contains(err.Error(), "no rows in result set") {
	// 	// no existing farm, proceed to create
	// } else if existingFarm != nil {
	// 	return fmt.Errorf("badrequest: farmer has already owned a farm")
	// }

	return s.farmRepository.Create(farm)
}

func (s *FarmService) CreateFarmTx(farm *models.Farm, ownerID string, tx *sqlx.Tx) error {
	farm.OwnerID = ownerID
	farmcode := utils.GenerateRandomStringWithLength(10)
	farm.FarmCode = &farmcode
	// // Check if farmer has already owned a farm
	// existingFarm, err := s.farmRepository.GetByOwnerID(context.Background(), ownerID)
	// if err != nil && strings.Contains(err.Error(), "no rows in result set") {
	// 	// no existing farm, proceed to create
	// } else if existingFarm != nil {
	// 	return fmt.Errorf("badrequest: farmer has already owned a farm")
	// }

	return s.farmRepository.CreateTx(tx, farm)
}

func (s *FarmService) GetAllFarms(ctx context.Context) ([]models.Farm, error) {
	return s.farmRepository.GetAll(ctx)
}

func (s *FarmService) GetByFarmID(ctx context.Context, farmID string) (*models.Farm, error) {
	return s.farmRepository.GetFarmByID(ctx, farmID)
}

func (s *FarmService) UpdateFarm(ctx context.Context, farm *models.Farm, updatedBy string, farmID string) error {
	// check if farm exists
	_, err := s.farmRepository.GetFarmByID(ctx, farmID)
	if err != nil {
		return err
	}

	farm.ID, err = uuid.Parse(farmID)

	// Validate required fields
	if farm.CropType == "" {
		return fmt.Errorf("badrequest: crop_type is required")
	}
	if farm.AreaSqm <= 0 {
		return fmt.Errorf("badrequest: area_sqm must be greater than 0")
	}
	isDuplicateFarmCode := false
	// check if farm_code has already existed
	if farm.FarmCode != nil {
		existingFarm, err := s.farmRepository.GetFarmByFarmCode(*farm.FarmCode)
		if err != nil && strings.Contains(err.Error(), "no rows in result set") {
			isDuplicateFarmCode = false
		}

		if existingFarm != nil && existingFarm.ID != farm.ID {
			isDuplicateFarmCode = true
		}
	}

	if isDuplicateFarmCode {
		return fmt.Errorf("badrequest: farm_code already exists")
	}

	// Validate expected_harvest_date is after or equal to planting_date if provided
	if farm.ExpectedHarvestDate != nil {
		if farm.PlantingDate == nil {
			return fmt.Errorf("badrequest: planting_date is required when expected_harvest_date is provided")
		}
		if *farm.ExpectedHarvestDate < *farm.PlantingDate {
			return fmt.Errorf("badrequest: expected_harvest_date must be greater than or equal to planting_date")
		}
	}

	return s.farmRepository.Update(farm)
}

func (s *FarmService) DeleteFarm(ctx context.Context, id string, deletedBy string) error {
	// check if farm exists
	farmID, err := uuid.Parse(id)
	if err != nil {
		return fmt.Errorf("invalid farm ID: %w", err)
	}

	existFarm, err := s.farmRepository.GetFarmByID(ctx, id)
	if err != nil {
		return err
	}

	if existFarm == nil {
		return fmt.Errorf("not found: farm not found")
	}

	// check if user is authorized to delete farm
	if deletedBy != "" {
		farm, err := s.farmRepository.GetFarmByID(ctx, id)
		if err != nil {
			return err
		}
		if farm.OwnerID != deletedBy {
			return fmt.Errorf("unauthorized to delete farm")
		}
	}

	return s.farmRepository.Delete(farmID)
}

<<<<<<< HEAD
func (s *FarmService) VerifyLandCertificateAPI(nationalIDInput string, token string) (bool, error) {
	apiURl := s.config.VerifyNationalIDURL
	requestBody := models.VerifyNationalIDRequest{
		NationalID: nationalIDInput,
	}

	jsonBody, err := json.Marshal(requestBody)
	if err != nil {
		log.Printf("failed to marshal request body: %v", err)
		return false, fmt.Errorf("badrequest: failed to marshal request body: %w", err)
	}

	req, err := http.NewRequest("POST", apiURl, bytes.NewBuffer(jsonBody))
	if err != nil {
		log.Printf("failed to create HTTP request: %v", err)
		return false, fmt.Errorf("internal_error: failed to create HTTP request")
	}
	req.Header.Set("Content-Type", "application/json")
	req.Header.Set("Authorization", "Bearer "+token)

	req.Host = "localhost"
	// log api url
	log.Printf("Sending request to Verify National ID API: %s", apiURl)
	// log host
	log.Printf("Host: %s", req.Host)

	client := &http.Client{Timeout: 30 * time.Second}
	resp, err := client.Do(req)
	if err != nil {
		log.Printf("failed to send HTTP request: %v", err)
		return false, fmt.Errorf("internal_error: failed to send HTTP request")
	}
	defer resp.Body.Close()

	body, err := ioutil.ReadAll(resp.Body)
	if err != nil {
		log.Printf("failed to read response body: %v", err)
		return false, fmt.Errorf("internal_error: failed to read response body")
	}

	if resp.StatusCode != http.StatusOK {
		var errorResp models.VerifyNationalIDErrorResponse
		if err := json.Unmarshal(body, &errorResp); err != nil {
			log.Printf("Failed to unmarshal error response of API Verify nationalID: %v", err)
			log.Printf("Response body of API Verify nationalID: %s", string(body))
			return false, fmt.Errorf("internal_error")
		}
		return false, fmt.Errorf("API Verify nationalID error: code=%s, message=%s", errorResp.Error.Code, errorResp.Error.Message)
	}

	var successResp models.VerifyNationalIDResponse
	if err := json.Unmarshal(body, &successResp); err != nil {
		return false, fmt.Errorf("internal_error: failed to unmarshal success response: %w", err)
	}

	return successResp.Data.IsValid, nil
}

func (s *FarmService) VerifyLandCertificate(verifyRequest models.VerifyLandCertificateRequest, farm *models.Farm) (err error) {
	isLandCertificateVerify, err := s.VerifyLandCertificateAPI(verifyRequest.OwnerNationalID, verifyRequest.Token)
	if err != nil {
		return err
	}
	if !isLandCertificateVerify {
		return fmt.Errorf("unauthorized: land certificate verification failed")
	}

	farm.LandOwnershipVerified = true
	secondnow := time.Now().Unix()
	farm.LandOwnershipVerifiedAt = &secondnow

	// upload land certificate image to MinIO
	fileuploadRquest := []minio.FileUpload{}
	for _, photo := range verifyRequest.LandCertificatePhotos {
		fileUpload := minio.FileUpload{
			FileName:  photo.FileName,
			FieldName: photo.FieldName,
			Data:      photo.Data,
		}
		fileuploadRquest = append(fileuploadRquest, fileUpload)
	}

	fileUploadedInfos, err := s.minioClient.FileProcessing(fileuploadRquest, context.Background(), []string{".jpg", ".png", ".jpeg", ".webp"}, 5, "mb")
	if err != nil {
		return err
	}

	landCertificateURLs := minio.JoinResourceURLs(fileUploadedInfos)
	farm.LandCertificateURL = &landCertificateURLs
=======
func (s *FarmService) GetFarmPhotoJob(params map[string]any) error {
	// call farm photo api
	// save to db
>>>>>>> ee681d69
	return nil
}<|MERGE_RESOLUTION|>--- conflicted
+++ resolved
@@ -154,7 +154,6 @@
 	return s.farmRepository.Delete(farmID)
 }
 
-<<<<<<< HEAD
 func (s *FarmService) VerifyLandCertificateAPI(nationalIDInput string, token string) (bool, error) {
 	apiURl := s.config.VerifyNationalIDURL
 	requestBody := models.VerifyNationalIDRequest{
@@ -244,10 +243,11 @@
 
 	landCertificateURLs := minio.JoinResourceURLs(fileUploadedInfos)
 	farm.LandCertificateURL = &landCertificateURLs
-=======
+	return nil
+}
+
 func (s *FarmService) GetFarmPhotoJob(params map[string]any) error {
 	// call farm photo api
 	// save to db
->>>>>>> ee681d69
 	return nil
 }