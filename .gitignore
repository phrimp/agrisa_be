<<<<<<< HEAD
.env
.log
*.log
=======
# Environment files
.env
.env.local
.env.*.local

# Logs
logs/
*.log

# Runtime data
pids
*.pid
*.seed
*.pid.lock

# Docker volumes data
data/
backups/
ssl/

# OS generated files
.DS_Store
.DS_Store?
._*
.Spotlight-V100
.Trashes
ehthumbs.db
Thumbs.db

# IDE files
.vscode/
.idea/
*.swp
*.swo
*~

# Temporary files
tmp/
temp/
>>>>>>> 27cbaa1b
<|MERGE_RESOLUTION|>--- conflicted
+++ resolved
@@ -1,8 +1,3 @@
-<<<<<<< HEAD
-.env
-.log
-*.log
-=======
 # Environment files
 .env
 .env.local
@@ -41,5 +36,4 @@
 
 # Temporary files
 tmp/
-temp/
->>>>>>> 27cbaa1b
+temp/