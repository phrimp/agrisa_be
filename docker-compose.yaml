services:
  # Traefik API Gateway
  traefik:
    image: traefik:latest
    container_name: agrisa-traefik
    restart: unless-stopped
    ports:
      - "${TRAEFIK_HTTP_PORT:-80}:80"
      - "${TRAEFIK_HTTPS_PORT:-443}:443"
      - "${TRAEFIK_DASHBOARD_PORT:-8080}:8080"
    volumes:
      - /var/run/docker.sock:/var/run/docker.sock:ro
    command:
      - --api.dashboard=true
      - --api.insecure=true
      - --providers.docker=true
      - --providers.docker.exposedbydefault=false
      - --providers.docker.network=agrisa_traefik-net
      - --entrypoints.web.address=:80
      - --entrypoints.websecure.address=:443
      - --log.level=${TRAEFIK_LOG_LEVEL:-INFO}
    networks:
      - traefik-net
    labels:
      - "traefik.enable=true"
      # Define global CORS middleware that can be referenced by all services
      - "traefik.http.middlewares.cors.headers.accesscontrolallowmethods=GET,POST,PUT,DELETE,PATCH,OPTIONS"
      - "traefik.http.middlewares.cors.headers.accesscontrolallowheaders=*"
      - "traefik.http.middlewares.cors.headers.accesscontrolalloworiginlist=*"
      - "traefik.http.middlewares.cors.headers.accesscontrolmaxage=86400"
      - "traefik.http.middlewares.cors.headers.addvaryheader=true"

  # RabbitMQ Message Broker
  rabbitmq:
    image: rabbitmq:3-management
    container_name: agrisa-rabbitmq
    restart: unless-stopped
    ports:
      - ":5672"
      - "${RABBITMQ_MANAGEMENT_PORT:-15672}:15672"
    environment:
      RABBITMQ_DEFAULT_USER: ${RABBITMQ_USER:-admin}
      RABBITMQ_DEFAULT_PASS: ${RABBITMQ_PASSWORD:-admin}
    volumes:
      - rabbitmq_data:/var/lib/rabbitmq
      - ./logs/rabbitmq:/var/log/rabbitmq
    networks:
      - traefik-net
    healthcheck:
      test: ["CMD", "rabbitmq-diagnostics", "ping"]
      interval: 10s
      timeout: 5s
      retries: 3
    labels:
      - "traefik.enable=false"

  # MongoDB Service
  mongodb:
    image: mongo:latest
    container_name: agrisa-mongodb
    restart: unless-stopped
    ports:
      - ":27017"
    environment:
      MONGO_INITDB_ROOT_USERNAME: ${MONGODB_USERNAME:-root}
      MONGO_INITDB_ROOT_PASSWORD: ${MONGODB_PASSWORD:-example}
    volumes:
      - mongodb_data:/data/db
      - ./logs/mongodb:/var/log/mongodb
    command: mongod --logpath /var/log/mongodb/mongodb.log --logRotate reopen --logappend
    networks:
      - traefik-net
    healthcheck:
      test: ["CMD", "mongosh", "--eval", "db.adminCommand('ping')"]
      interval: 10s
      timeout: 5s
      retries: 3
    labels:
      - "traefik.enable=false"

  # MongoDB Express - Web-based MongoDB admin interface
  mongo-express:
    image: mongo-express:latest
    container_name: agrisa-mongo-express
    restart: unless-stopped
    ports:
      - ":8081"
    environment:
      ME_CONFIG_MONGODB_ADMINUSERNAME: ${MONGODB_USERNAME:-root}
      ME_CONFIG_MONGODB_ADMINPASSWORD: ${MONGODB_PASSWORD:-example}
      ME_CONFIG_MONGODB_URL: mongodb://${MONGODB_USERNAME:-root}:${MONGODB_PASSWORD:-example}@mongodb:27017/
      ME_CONFIG_MONGODB_SERVER: mongodb
      ME_CONFIG_BASICAUTH_USERNAME: ${MONGO_EXPRESS_USERNAME:-admin}
      ME_CONFIG_BASICAUTH_PASSWORD: ${MONGO_EXPRESS_PASSWORD:-pass}
      ME_CONFIG_SITE_BASEURL: ${MONGO_EXPRESS_BASEURL:-/}
    networks:
      - traefik-net
    depends_on:
      mongodb:
        condition: service_healthy
    healthcheck:
      test:
        [
          "CMD",
          "wget",
          "--no-verbose",
          "--tries=1",
          "--spider",
          "http://localhost:8081",
        ]
      interval: 30s
      timeout: 10s
      retries: 3
    labels:
      - "traefik.enable=true"
      - "traefik.http.routers.mongo-express.rule=Host(`mongo-express.${DOMAIN:-localhost}`)"
      - "traefik.http.routers.mongo-express.entrypoints=web"
      - "traefik.http.services.mongo-express.loadbalancer.server.port=8081"

  # Redis Service
  redis:
    image: redis:latest
    container_name: agrisa-redis
    restart: unless-stopped
    ports:
      - ":6379"
    volumes:
      - redis_data:/data
      - ./logs/redis:/var/log/redis
    environment:
      - REDIS_LOG_LEVEL=${REDIS_LOG_LEVEL:-notice}
      - REDIS_PASSWORD=${REDIS_PASSWORD:-example}
    networks:
      - traefik-net
    command: redis-server --requirepass ${REDIS_PASSWORD:-example} --loglevel ${REDIS_LOG_LEVEL:-notice} --logfile /var/log/redis/redis.log
    healthcheck:
      test: ["CMD", "redis-cli", "-a", "${REDIS_PASSWORD:-example}", "ping"]
      interval: 10s
      timeout: 5s
      retries: 3
    labels:
      - "traefik.enable=false"

  # PostgreSQL with PostGIS extension
  postgres:
    image: postgis/postgis:17-master
    container_name: agrisa-postgres
    restart: unless-stopped
    ports:
      - "9406:9406"
    environment:
      POSTGRES_DB: ${POSTGRES_DEFAULT_DB:-agrisa}
      POSTGRES_USER: ${POSTGRES_USER:-postgres}
      POSTGRES_PASSWORD: ${POSTGRES_PASSWORD:-postgres}
      POSTGRES_HOST: ${POSTGRES_HOST:-localhost}
      POSTGRES_PORT: ${POSTGRES_PORT:-9406}
      PGDATA: /var/lib/postgresql/data/pgdata
    command: ["postgres", "-c", "port=9406"]
    volumes:
      - postgres_data:/var/lib/postgresql/data
      - ./logs/postgres:/var/log/postgresql
    networks:
      - traefik-net
    healthcheck:
      test:
        [
          "CMD-SHELL",
          "pg_isready -U ${POSTGRES_USER:-postgres} -d ${POSTGRES_DEFAULT_DB:-agrisa} -p 9406",
        ]
      interval: 10s
      timeout: 5s
      retries: 3
    labels:
      - "traefik.enable=false"

  # Auth Service
  auth-service:
    build:
      context: ./
      dockerfile: services/auth-service/Dockerfile
    container_name: agrisa-auth-service
    restart: unless-stopped
    ports:
      - "${AUTH_SERVICE_PORT:-8083}:8083"
    environment:
      - POSTGRES_HOST=${POSTGRES_HOST:-localhost}
      - POSTGRES_PORT=${POSTGRES_PORT:-9406}
      - POSTGRES_USER=${POSTGRES_USER:-postgres}
      - POSTGRES_PASSWORD=${POSTGRES_PASSWORD:-postgres}
      - POSTGRES_DB=${AUTH_SERVICE_DB_NAME:-agrisa}
      - REDIS_HOST=redis
      - REDIS_PORT=6379
      - REDIS_PASSWORD=${REDIS_PASSWORD:-example}
      - SERVER_PORT=8083
      - MINIO_ENDPOINT=${MINIO_URL}
      - MINIO_ACCESS_KEY=${MINIO_ROOT_USER}
      - MINIO_SECRET_KEY=${MINIO_ROOT_PASSWORD}
      - MINIO_LOCATION=${MINIO_LOCATION}
      - MINIO_SECURE=${MINIO_SECURE}
      - MINIO_RESOURCE_URL=${MINIO_RESOURCE_URL}
      - FPT_EKYC_API_KEY=${FPT_EKYC_API_KEY}
      - FPT_OCR_URL=${FPT_OCR_URL}
      - FPT_FACE_LIVENESS_URL=${FPT_FACE_LIVENESS_URL}
      - JWT_SECRET=${JWT_SECRET}
      - ADMIN_PWD=${ADMIN_PWD}

    volumes:
      - ./logs/auth-service:/agrisa/log/auth_service
    networks:
      - traefik-net
    depends_on:
      postgres:
        condition: service_healthy
      redis:
        condition: service_healthy
    labels:
      - "traefik.enable=true"
      - "traefik.http.services.auth-service.loadbalancer.server.port=8083"

      - "traefik.http.routers.auth-public.rule=Host(`${DOMAIN:-localhost}`) && PathPrefix(`/auth/public`)"
      - "traefik.http.routers.auth-public.entrypoints=web"
      - "traefik.http.routers.auth-public.service=auth-service"
      - "traefik.http.routers.auth-public.middlewares=cors"

      - "traefik.http.routers.auth-protected.rule=Host(`${DOMAIN:-localhost}`) && PathPrefix(`/auth/protected`)"
      - "traefik.http.routers.auth-protected.entrypoints=web"
      - "traefik.http.routers.auth-protected.service=auth-service"
      - "traefik.http.routers.auth-protected.middlewares=cors,auth-middleware"

      - "traefik.http.middlewares.auth-middleware.forwardauth.address=http://auth-service:8083/auth/validate"
      - "traefik.http.middlewares.auth-middleware.forwardauth.authResponseHeaders=X-User-ID,X-User-Name,X-User-Email,X-User-Role"
      - "traefik.http.middlewares.auth-middleware.forwardauth.trustForwardHeader=true"

  # Satellite Data Service
  satellite-data-service:
    build:
      context: ./
      dockerfile: services/satellite-data-service/Dockerfile
    container_name: agrisa-satellite-data-service
    restart: unless-stopped
    ports:
      - "${SATELLITE_DATA_SERVICE_PORT:-8084}:8000"
    environment:
      - APP_NAME=Agrisa Satellite Data Service
      - APP_VERSION=${SATELLITE_DATA_SERVICE_VERSION:-1.0.0}
      - DEBUG=false
      - HOST=0.0.0.0
      - PORT=8000
      - DATABASE_URL=postgresql+asyncpg://${POSTGRES_USER:-postgres}:${POSTGRES_PASSWORD:-postgres}@postgres:${POSTGRES_PORT:-9406}/${POSTGRES_DEFAULT_DB:-agrisa}
      - MINIO_ENDPOINT=${MINIO_URL}
      - MINIO_ACCESS_KEY=${MINIO_ROOT_USER}
      - MINIO_SECRET_KEY=${MINIO_ROOT_PASSWORD}
      - MINIO_SECURE=${MINIO_SECURE}
      - MINIO_BUCKET_NAME=${SATELLITE_BUCKET_NAME:-satellite-data}
      - GEE_SERVICE_ACCOUNT_KEY=/app/secrets/agrisa_keys.json
      - GEE_PROJECT_ID=${GEE_PROJECT_ID}
      - DEFAULT_IMAGE_SCALE=30
      - MAX_IMAGE_PIXELS=10000000
      - CACHE_EXPIRY_HOURS=24
      - LOG_LEVEL=INFO
    volumes:
      - ./logs/satellite-data-service:/app/log
      - ./${GEE_SERVICE_ACCOUNT_KEY_LOCATION}:/app/secrets/agrisa_keys.json
    networks:
      - traefik-net
    depends_on:
      postgres:
        condition: service_healthy
    labels:
      - "traefik.enable=true"
      - "traefik.http.services.satellite-data-service.loadbalancer.server.port=8000"
      - "traefik.http.routers.satellite-public.rule=Host(`${DOMAIN:-localhost}`) && PathPrefix(`/satellite/public`)"
      - "traefik.http.routers.satellite-public.entrypoints=web"
      - "traefik.http.routers.satellite-public.service=satellite-data-service"
      - "traefik.http.routers.satellite-public.middlewares=cors"
      - "traefik.http.routers.satellite-protected.rule=Host(`${DOMAIN:-localhost}`) && PathPrefix(`/satellite/protected`)"
      - "traefik.http.routers.satellite-protected.entrypoints=web"
      - "traefik.http.routers.satellite-protected.service=satellite-data-service"
      - "traefik.http.routers.satellite-protected.middlewares=cors,auth-middleware"
  
  weather-service:
    build:
      context: ./
      dockerfile: services/weather-service/Dockerfile
    container_name: agrisa-weather-service
    restart: unless-stopped
    ports:
      - "${WEATHER_SERVICE_PORT:-8086}:8086"
    environment:
      - WEATHER_API_KEY=${WEATHER_API_KEY}
      - XWEATHER_CLIENT_ID=${XWEATHER_CLIENT_ID}
      - XWEATHER_CLIENT_SECRET=${XWEATHER_CLIENT_SECRET}

<<<<<<< HEAD
    volumes:
      - ./logs/weather-service:/agrisa/log/weather_service
=======
  # Payment Service
  payment-service:
    build:
      context: ./
      dockerfile: services/payment-service/Dockerfile
    container_name: agrisa-payment-service
    restart: unless-stopped
    ports:
      - "${PAYMENT_SERVICE_PORT:-8085}:3000"
    environment:
      - BUN_ENV=production
      - PAYOS_CLIENT_ID=${PAYOS_CLIENT_ID}
      - PAYOS_API_KEY=${PAYOS_API_KEY}
      - PAYOS_CHECKSUM_KEY=${PAYOS_CHECKSUM_KEY}
      - DB_HOST=${DB_HOST}
      - DB_PORT=${DB_PORT}
      - DB_USERNAME=${DB_USERNAME}
      - DB_PASSWORD=${DB_PASSWORD}
      - DB_NAME=${DB_NAME:-payment_service}
    volumes:
      - ./logs/payment-service:/app/log
>>>>>>> f40f33bf
    networks:
      - traefik-net
    depends_on:
      postgres:
        condition: service_healthy
<<<<<<< HEAD
      redis:
        condition: service_healthy
    labels:
    - "traefik.enable=true"
    - "traefik.http.services.weather-service.loadbalancer.server.port=8086"

    - "traefik.http.routers.weather-public.rule=Host(`${DOMAIN:-localhost}`) && PathPrefix(`/weather/public`)"
    - "traefik.http.routers.weather-public.entrypoints=web"
    - "traefik.http.routers.weather-public.service=weather-service"
    - "traefik.http.routers.weather-public.middlewares=cors"

    - "traefik.http.routers.weather-protected.rule=Host(`${DOMAIN:-localhost}`) && PathPrefix(`/weather/protected`)"
    - "traefik.http.routers.weather-protected.entrypoints=web"
    - "traefik.http.routers.weather-protected.service=weather-service"
    - "traefik.http.routers.weather-protected.middlewares=cors,auth-middleware"

    - "traefik.http.middlewares.auth-middleware.forwardauth.address=http://auth-service:8083/auth/validate"
    - "traefik.http.middlewares.auth-middleware.forwardauth.authResponseHeaders=X-User-ID,X-User-Name,X-User-Email,X-User-Role"
    - "traefik.http.middlewares.auth-middleware.forwardauth.trustForwardHeader=true"
=======
    labels:
      - "traefik.enable=true"
      - "traefik.http.services.payment-service.loadbalancer.server.port=3000"
      - "traefik.http.routers.payment-public.rule=Host(`${DOMAIN:-localhost}`) && PathPrefix(`/payment/public`)"
      - "traefik.http.routers.payment-public.entrypoints=web"
      - "traefik.http.routers.payment-public.service=payment-service"
      - "traefik.http.routers.payment-public.middlewares=cors"
      - "traefik.http.routers.payment-protected.rule=Host(`${DOMAIN:-localhost}`) && PathPrefix(`/payment/protected`)"
      - "traefik.http.routers.payment-protected.entrypoints=web"
      - "traefik.http.routers.payment-protected.service=payment-service"
      - "traefik.http.routers.payment-protected.middlewares=cors,auth-middleware"
>>>>>>> f40f33bf

networks:
  traefik-net:
    driver: bridge
    name: agrisa_traefik-net

volumes:
  mongodb_data:
  redis_data:
  postgres_data:
  rabbitmq_data:
  minio_data:<|MERGE_RESOLUTION|>--- conflicted
+++ resolved
@@ -278,23 +278,6 @@
       - "traefik.http.routers.satellite-protected.service=satellite-data-service"
       - "traefik.http.routers.satellite-protected.middlewares=cors,auth-middleware"
   
-  weather-service:
-    build:
-      context: ./
-      dockerfile: services/weather-service/Dockerfile
-    container_name: agrisa-weather-service
-    restart: unless-stopped
-    ports:
-      - "${WEATHER_SERVICE_PORT:-8086}:8086"
-    environment:
-      - WEATHER_API_KEY=${WEATHER_API_KEY}
-      - XWEATHER_CLIENT_ID=${XWEATHER_CLIENT_ID}
-      - XWEATHER_CLIENT_SECRET=${XWEATHER_CLIENT_SECRET}
-
-<<<<<<< HEAD
-    volumes:
-      - ./logs/weather-service:/agrisa/log/weather_service
-=======
   # Payment Service
   payment-service:
     build:
@@ -316,33 +299,11 @@
       - DB_NAME=${DB_NAME:-payment_service}
     volumes:
       - ./logs/payment-service:/app/log
->>>>>>> f40f33bf
     networks:
       - traefik-net
     depends_on:
       postgres:
         condition: service_healthy
-<<<<<<< HEAD
-      redis:
-        condition: service_healthy
-    labels:
-    - "traefik.enable=true"
-    - "traefik.http.services.weather-service.loadbalancer.server.port=8086"
-
-    - "traefik.http.routers.weather-public.rule=Host(`${DOMAIN:-localhost}`) && PathPrefix(`/weather/public`)"
-    - "traefik.http.routers.weather-public.entrypoints=web"
-    - "traefik.http.routers.weather-public.service=weather-service"
-    - "traefik.http.routers.weather-public.middlewares=cors"
-
-    - "traefik.http.routers.weather-protected.rule=Host(`${DOMAIN:-localhost}`) && PathPrefix(`/weather/protected`)"
-    - "traefik.http.routers.weather-protected.entrypoints=web"
-    - "traefik.http.routers.weather-protected.service=weather-service"
-    - "traefik.http.routers.weather-protected.middlewares=cors,auth-middleware"
-
-    - "traefik.http.middlewares.auth-middleware.forwardauth.address=http://auth-service:8083/auth/validate"
-    - "traefik.http.middlewares.auth-middleware.forwardauth.authResponseHeaders=X-User-ID,X-User-Name,X-User-Email,X-User-Role"
-    - "traefik.http.middlewares.auth-middleware.forwardauth.trustForwardHeader=true"
-=======
     labels:
       - "traefik.enable=true"
       - "traefik.http.services.payment-service.loadbalancer.server.port=3000"
@@ -354,7 +315,42 @@
       - "traefik.http.routers.payment-protected.entrypoints=web"
       - "traefik.http.routers.payment-protected.service=payment-service"
       - "traefik.http.routers.payment-protected.middlewares=cors,auth-middleware"
->>>>>>> f40f33bf
+  # Weather Service
+  weather-service:
+    build:
+      context: ./
+      dockerfile: services/weather-service/Dockerfile
+    container_name: agrisa-weather-service
+    restart: unless-stopped
+    ports:
+      - "${WEATHER_SERVICE_PORT:-8086}:8086"
+    environment:
+      - WEATHER_API_KEY=${WEATHER_API_KEY}
+      - XWEATHER_CLIENT_ID=${XWEATHER_CLIENT_ID}
+      - XWEATHER_CLIENT_SECRET=${XWEATHER_CLIENT_SECRET}
+    volumes:
+      - ./logs/weather-service:/agrisa/log/weather_service
+    networks:
+      - traefik-net
+    depends_on:
+      postgres:
+        condition: service_healthy
+      redis:
+        condition: service_healthy
+    labels:
+    - "traefik.enable=true"
+    - "traefik.http.services.weather-service.loadbalancer.server.port=8086"
+    - "traefik.http.routers.weather-public.rule=Host(`${DOMAIN:-localhost}`) && PathPrefix(`/weather/public`)"
+    - "traefik.http.routers.weather-public.entrypoints=web"
+    - "traefik.http.routers.weather-public.service=weather-service"
+    - "traefik.http.routers.weather-public.middlewares=cors"
+    - "traefik.http.routers.weather-protected.rule=Host(`${DOMAIN:-localhost}`) && PathPrefix(`/weather/protected`)"
+    - "traefik.http.routers.weather-protected.entrypoints=web"
+    - "traefik.http.routers.weather-protected.service=weather-service"
+    - "traefik.http.routers.weather-protected.middlewares=cors,auth-middleware"
+    - "traefik.http.middlewares.auth-middleware.forwardauth.address=http://auth-service:8083/auth/validate"
+    - "traefik.http.middlewares.auth-middleware.forwardauth.authResponseHeaders=X-User-ID,X-User-Name,X-User-Email,X-User-Role"
+    - "traefik.http.middlewares.auth-middleware.forwardauth.trustForwardHeader=true"
 
 networks:
   traefik-net:
